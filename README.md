--- conflicted
+++ resolved
@@ -25,11 +25,9 @@
 Number** column and stored on the recipe itself (fields `offer`, `audience`, and
 `angle`). Column positions are detected dynamically so the sheet may reorder
 them without breaking the sync.
-<<<<<<< HEAD
+
 The values in the Recipe Number column should match the recipe identifiers
 (e.g., `Recipe 1`, `Recipe 2`) used in Firestore.
-=======
->>>>>>> d65da5ec
 
 ## Environment Variables
 
