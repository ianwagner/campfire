import React from 'react';
import SidebarBase from './components/SidebarBase';
import Logo from './components/Logo.jsx';
import useAgencyTheme from './useAgencyTheme';
import {
  FiHome,
  FiEdit,
  FiBriefcase,
  FiUser,
  FiList,
  FiGrid,
  FiFileText,
  FiDatabase,
} from 'react-icons/fi';
import { FiFolder } from 'react-icons/fi';

const defaultTabs = [
  { label: 'Dashboard', path: '/dashboard/client', icon: FiHome },
  { label: 'Create', path: '/projects', icon: FiFolder },
  { label: 'Ad Groups', path: '/ad-groups', icon: FiGrid },
  { label: 'Data', path: '/data', icon: FiDatabase },
  { label: 'Brand Profile', path: '/brand-profile', icon: FiBriefcase },
  { label: 'Account Settings', path: '/account-settings', icon: FiUser },
];

const managerTabs = [
  { label: 'Tickets', path: '/admin/tickets', icon: FiList },
  { label: 'Ad Groups', path: '/admin/ad-groups', icon: FiGrid },
  { label: 'Brands', path: '/admin/brands', icon: FiBriefcase },
  { label: 'Account Settings', path: '/account-settings', icon: FiUser },
];

const pmTabs = [
  { label: 'Dashboard', path: '/pm/dashboard', icon: FiHome },
  { label: 'Tickets', path: '/pm/tickets', icon: FiList },
  { label: 'Ad Groups', path: '/pm/ad-groups', icon: FiGrid },
  { label: 'Data', path: '/pm/data', icon: FiDatabase },
  { label: 'Brands', path: '/admin/brands', icon: FiBriefcase },
  { label: 'Account Settings', path: '/account-settings', icon: FiUser },
];

const opsTabs = [
  { label: 'Dashboard', path: '/pm/dashboard', icon: FiHome },
<<<<<<< HEAD
  { label: 'Create', path: '/ops/create', icon: FiFolder },
  { label: 'Client Projects', path: '/ops/projects', icon: FiBriefcase },
=======
>>>>>>> b0b9be79
  { label: 'Tickets', path: '/pm/tickets', icon: FiList },
  { label: 'Ad Groups', path: '/pm/ad-groups', icon: FiGrid },
  { label: 'Data', path: '/pm/data', icon: FiDatabase },
  { label: 'Contracts', path: '/ops/contracts', icon: FiFileText },
  { label: 'Account Settings', path: '/account-settings', icon: FiUser },
];

const editorTabs = [
  { label: 'Tickets', path: '/editor/tickets', icon: FiList },
  { label: 'Ad Groups', path: '/editor/ad-groups', icon: FiGrid },
  { label: 'Brands', path: '/editor/brands', icon: FiBriefcase },
  { label: 'Account Settings', path: '/account-settings', icon: FiUser },
];

const Sidebar = ({ agencyId, role }) => {
  const isManager = role === 'manager';
  const isEditor = role === 'editor';
  const isPm = role === 'project-manager';
  const isOps = role === 'ops';
  const { agency } = useAgencyTheme(isManager || isEditor ? null : agencyId);
  const showAnimatedLogo = isManager || isEditor || !agencyId;
  const [collapsed, setCollapsed] = React.useState(false);
  React.useEffect(() => {
    const handleResize = () => setCollapsed(window.innerWidth < 1200);
    handleResize();
    window.addEventListener('resize', handleResize);
    return () => window.removeEventListener('resize', handleResize);
  }, []);
  React.useEffect(() => {
    const root = document.documentElement;
    root.style.setProperty('--sidebar-width', collapsed ? '4rem' : '250px');
    return () => {
      root.style.setProperty('--sidebar-width', '250px');
    };
  }, [collapsed]);
  const tabs = isManager
    ? managerTabs
    : isEditor
      ? editorTabs
      : isOps
        ? opsTabs
        : isPm
          ? pmTabs
          : defaultTabs;

  return (
    <SidebarBase
      tabs={tabs}
      logoUrl={showAnimatedLogo ? undefined : agency.logoUrl}
      logoAlt={showAnimatedLogo ? undefined : `${agency.name} logo`}
      applySiteAccent={isManager || isEditor || !agencyId}
      collapsed={collapsed}
      onToggleCollapse={() => setCollapsed((c) => !c)}
      LogoComponent={showAnimatedLogo ? Logo : undefined}
    />
  );
};

export default Sidebar;<|MERGE_RESOLUTION|>--- conflicted
+++ resolved
@@ -41,11 +41,7 @@
 
 const opsTabs = [
   { label: 'Dashboard', path: '/pm/dashboard', icon: FiHome },
-<<<<<<< HEAD
   { label: 'Create', path: '/ops/create', icon: FiFolder },
-  { label: 'Client Projects', path: '/ops/projects', icon: FiBriefcase },
-=======
->>>>>>> b0b9be79
   { label: 'Tickets', path: '/pm/tickets', icon: FiList },
   { label: 'Ad Groups', path: '/pm/ad-groups', icon: FiGrid },
   { label: 'Data', path: '/pm/data', icon: FiDatabase },
