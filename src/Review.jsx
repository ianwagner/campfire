// © 2025 Studio Tak. All rights reserved.
// This file is part of a proprietary software project. Do not distribute.
import React, { useState, useEffect, useMemo, useRef } from 'react';
import { FiEdit, FiX } from 'react-icons/fi';
import { useNavigate } from 'react-router-dom';
import {
  collection,
  collectionGroup,
  query,
  where,
  getDocs,
  getDoc,
  addDoc,
  serverTimestamp,
  doc,
  updateDoc,
  increment,
  setDoc,
  arrayUnion,
  Timestamp,
} from 'firebase/firestore';
import { db } from './firebase/config';
import useAgencyTheme from './useAgencyTheme';
import { DEFAULT_LOGO_URL } from './constants';
import OptimizedImage from './components/OptimizedImage.jsx';
import parseAdFilename from './utils/parseAdFilename';
import computeGroupStatus from './utils/computeGroupStatus';
import LoadingOverlay from "./LoadingOverlay";
import debugLog from './utils/debugLog';
import { cacheImageUrl } from './utils/useCachedImageUrl';
import { DEFAULT_ACCENT_COLOR } from './themeColors';
import { applyAccentColor } from './utils/theme';

const isSafari =
  typeof navigator !== 'undefined' &&
  /^((?!chrome|android).)*safari/i.test(navigator.userAgent);

const SAFARI_BUFFER_COUNT = 5;

const Review = ({
  user,
  userRole = null,
  brandCodes = [],
  groupId = null,
  reviewerName = '',
  agencyId = null,
}) => {
  const [ads, setAds] = useState([]); // full list of ads
  const [reviewAds, setReviewAds] = useState([]); // ads being reviewed in the current pass
  const [currentIndex, setCurrentIndex] = useState(0);
  const [comment, setComment] = useState('');
  const [showComment, setShowComment] = useState(false);
  const [clientNote, setClientNote] = useState('');
  const [noteSubmitting, setNoteSubmitting] = useState(false);
  const [rejectionCount, setRejectionCount] = useState(0);
  const [showStreakModal, setShowStreakModal] = useState(false);
  const [showNoteInput, setShowNoteInput] = useState(false);
  const [askContinue, setAskContinue] = useState(false);
  const [loading, setLoading] = useState(true);
  const [submitting, setSubmitting] = useState(false);
  const [responses, setResponses] = useState({}); // map of adUrl -> response object
  const [editing, setEditing] = useState(false);
  const [allAds, setAllAds] = useState([]); // includes all non-pending versions
  const [versionModal, setVersionModal] = useState(null); // {current, previous}
  const [versionView, setVersionView] = useState('current');
  const [finalGallery, setFinalGallery] = useState(false);
  const [secondPass, setSecondPass] = useState(false);
  const [showSizes, setShowSizes] = useState(false);
  const [animating, setAnimating] = useState(null); // 'approve' | 'reject'
  const [swipeX, setSwipeX] = useState(0);
  const [dragging, setDragging] = useState(false);
  const [fadeIn, setFadeIn] = useState(false);
  const safariPreloads = useRef([]);
  const touchStartX = useRef(0);
  const touchStartY = useRef(0);
  const touchEndX = useRef(0);
  const touchEndY = useRef(0);
  const advancedRef = useRef(false);
  const [groupStatus, setGroupStatus] = useState(null);
  const { agency } = useAgencyTheme(agencyId);
  useEffect(() => {
    return () => {
      if (agencyId && ['admin', 'designer'].includes(userRole)) {
        const siteAccent =
          localStorage.getItem('accentColor') || DEFAULT_ACCENT_COLOR;
        applyAccentColor(siteAccent);
      }
    };
  }, [agencyId, userRole]);
  const navigate = useNavigate();
  const [hasPending, setHasPending] = useState(false);
  const [pendingOnly, setPendingOnly] = useState(false);
  const [isMobile, setIsMobile] = useState(
    typeof window !== 'undefined' ? window.innerWidth <= 640 : false
  );

  useEffect(() => {
    const handleResize = () => {
      setIsMobile(window.innerWidth <= 640);
    };
    window.addEventListener('resize', handleResize);
    return () => window.removeEventListener('resize', handleResize);
  }, []);

  useEffect(() => {
    if (isSafari) {
      setFadeIn(true);
      const t = setTimeout(() => setFadeIn(false), 200);
      return () => clearTimeout(t);
    }
  }, []);

  const recipeGroups = useMemo(() => {
    const map = {};
    ads.forEach((a) => {
      const info = parseAdFilename(a.filename || '');
      const recipe = a.recipeCode || info.recipeCode || 'unknown';
      const aspect = a.aspectRatio || info.aspectRatio || '';
      const item = { ...a, recipeCode: recipe, aspectRatio: aspect };
      if (!map[recipe]) map[recipe] = [];
      map[recipe].push(item);
    });
    const order = { '9x16': 0, '3x5': 1, '1x1': 2 };
    return Object.entries(map).map(([recipeCode, list]) => {
      list.sort((a, b) => (order[a.aspectRatio] ?? 99) - (order[b.aspectRatio] ?? 99));
      return { recipeCode, assets: list };
    });
  }, [ads]);

  useEffect(() => {
    setEditing(false);
  }, [currentIndex]);

  useEffect(() => {
    if (!isSafari) return;
    setFadeIn(true);
    const t = setTimeout(() => setFadeIn(false), 200);
    return () => clearTimeout(t);
  }, [currentIndex]);

  useEffect(() => {
    setShowSizes(false);
  }, [currentIndex]);


  useEffect(() => {
    const fetchAds = async () => {
      debugLog('Loading ads', { groupId, brandCodes });
      try {
        let list = [];
        if (groupId) {
          const groupSnap = await getDoc(doc(db, 'adGroups', groupId));
          if (groupSnap.exists()) {
            setGroupStatus(groupSnap.data().status || 'pending');
            const assetsSnap = await getDocs(
              collection(db, 'adGroups', groupId, 'assets')
            );
            list = assetsSnap.docs
              .map((assetDoc) => ({
                ...assetDoc.data(),
                assetId: assetDoc.id,
                adGroupId: groupId,
                groupName: groupSnap.data().name,
                firebaseUrl: assetDoc.data().firebaseUrl,
                ...(groupSnap.data().brandCode
                  ? { brandCode: groupSnap.data().brandCode }
                  : {}),
              }));
          }
        } else {
          const q = query(
            collectionGroup(db, 'assets'),
            where('brandCode', 'in', brandCodes),
            where('status', '==', 'ready'),
            where('isResolved', '==', false)
          );
          const snap = await getDocs(q);
          const groupCache = {};
          list = await Promise.all(
            snap.docs.map(async (d) => {
              const data = d.data();
              const adGroupId = data.adGroupId || d.ref.parent.parent.id;
              if (!groupCache[adGroupId]) {
                const gSnap = await getDoc(doc(db, 'adGroups', adGroupId));
                groupCache[adGroupId] = gSnap.exists() ? gSnap.data().name : '';
              }
              return {
                ...data,
                assetId: d.id,
                adGroupId,
                groupName: groupCache[adGroupId],
                firebaseUrl: data.firebaseUrl,
              };
            })
          );
        }

        const order = { '9x16': 0, '3x5': 1, '1x1': 2 };
        list.sort((a, b) => {
          const infoA = parseAdFilename(a.filename || '');
          const infoB = parseAdFilename(b.filename || '');
          const rA = a.recipeCode || infoA.recipeCode || '';
          const rB = b.recipeCode || infoB.recipeCode || '';
          if (rA < rB) return -1;
          if (rA > rB) return 1;
          const aAsp = a.aspectRatio || infoA.aspectRatio || '';
          const bAsp = b.aspectRatio || infoB.aspectRatio || '';
          return (order[aAsp] ?? 99) - (order[bAsp] ?? 99);
        });

        // keep highest version per ad for the review list
        const versionMap = {};
        list.forEach((a) => {
          const root = a.parentAdId || a.assetId;
          if (!versionMap[root] || (versionMap[root].version || 1) < (a.version || 1)) {
            versionMap[root] = a;
          }
        });
        const deduped = Object.values(versionMap);

        const hasPendingAds = deduped.some((a) => a.status === 'pending');
        const nonPending = deduped.filter((a) => a.status !== 'pending');

        // store all non-pending ads (including archived versions) so the
        // version modal can show previous revisions
        const fullNonPending = list.filter((a) => a.status !== 'pending');
        setAllAds(fullNonPending);

        setAds(nonPending);
        setHasPending(hasPendingAds);

        const readyAds = nonPending.filter((a) => a.status === 'ready');
        list = readyAds;

        const key = groupId ? `lastViewed-${groupId}` : null;
        const stored = key ? localStorage.getItem(key) : null;
        const lastLogin = stored
          ? new Date(stored)
          : user?.metadata?.lastSignInTime
          ? new Date(user.metadata.lastSignInTime)
          : null;

        let filtered = list;
        let newer = [];
        if (lastLogin) {
          newer = list.filter((a) => {
            const updated = a.lastUpdatedAt?.toDate
              ? a.lastUpdatedAt.toDate()
              : a.lastUpdatedAt instanceof Date
              ? a.lastUpdatedAt
              : null;
            return updated && updated > lastLogin;
          });
          if (newer.length > 0) {
            filtered = newer;
          }
        }

        if (newer.length === 0) {
          const initial = {};
          nonPending.forEach((ad) => {
            let resp;
            if (ad.status === 'approved') resp = 'approve';
            else if (ad.status === 'rejected') resp = 'reject';
            else if (ad.status === 'edit_requested') resp = 'edit';
            if (resp) {
              const url = ad.adUrl || ad.firebaseUrl;
              initial[url] = { adUrl: url, response: resp };
            }
          });
          setResponses(initial);
        }

        // prefer 9x16 or 3x5 for hero selection
        const prefOrder = ['9x16', '3x5', '1x1', '4x5', 'Pinterest', 'Snapchat'];
        const getRecipe = (a) =>
          a.recipeCode || parseAdFilename(a.filename || '').recipeCode || 'unknown';
        const getAspect = (a) =>
          a.aspectRatio || parseAdFilename(a.filename || '').aspectRatio || '';

        const map = {};
        filtered.forEach((a) => {
          const r = getRecipe(a);
          if (!map[r]) map[r] = [];
          map[r].push(a);
        });
        const heroList = Object.values(map).map((list) => {
          for (const asp of prefOrder) {
            const found = list.find((x) => getAspect(x) === asp);
            if (found) return found;
          }
          return list[0];
        });
        heroList.sort((a, b) => {
          const rA = getRecipe(a);
          const rB = getRecipe(b);
          return rA.localeCompare(rB);
        });
        setReviewAds(heroList);
        setCurrentIndex(0);
        setPendingOnly(
          heroList.length === 0 && nonPending.length === 0 && hasPendingAds
        );
        setSecondPass(heroList.length === 0 && nonPending.length > 0);
      } catch (err) {
        console.error('Failed to load ads', err);
      } finally {
        setLoading(false);
      }
    };

    if (!user?.uid || (!groupId && brandCodes.length === 0)) {
      setAds([]);
      setReviewAds([]);
      setLoading(false);
      return;
    }

    fetchAds();
  }, [user, brandCodes, groupId]);

  const currentAd = reviewAds[currentIndex];
  const adUrl =
    currentAd && typeof currentAd === 'object'
      ? currentAd.adUrl || currentAd.firebaseUrl
      : currentAd;
  const brandCode =
    currentAd && typeof currentAd === 'object' ? currentAd.brandCode : undefined;
  const groupName =
    currentAd && typeof currentAd === 'object' ? currentAd.groupName : undefined;
  const selectedResponse = responses[adUrl]?.response;
  const showSecondView = secondPass && selectedResponse && !editing;
  // show next step as soon as a decision is made
  const progress =
    reviewAds.length > 0
      ? ((currentIndex + (animating ? 1 : 0)) / reviewAds.length) * 100
      : 0;

  const nextAd = reviewAds[currentIndex + 1];
  const nextAdUrl =
    nextAd && typeof nextAd === 'object'
      ? nextAd.adUrl || nextAd.firebaseUrl
      : nextAd;

  const openVersionModal = () => {
    if (!currentAd || !currentAd.parentAdId) return;
    const prev = allAds.find((a) => a.assetId === currentAd.parentAdId);
    if (!prev) return;
    setVersionModal({ current: currentAd, previous: prev });
    setVersionView('current');
  };

  const closeVersionModal = () => setVersionModal(null);

  const handleTouchStart = (e) => {
    // allow swiping even while submitting a previous response
    if (showSizes || editing || showComment || showNoteInput || showStreakModal)
      return;
    const touch = e.touches[0];
    debugLog('Touch start', touch);
    touchStartX.current = touch.clientX;
    touchStartY.current = touch.clientY;
    touchEndX.current = touch.clientX;
    touchEndY.current = touch.clientY;
    setDragging(true);
    setSwipeX(0);
  };

  const handleTouchMove = (e) => {
    if (!dragging) return;
    const touch = e.touches[0];
    const dx = touch.clientX - touchStartX.current;
    const dy = touch.clientY - touchStartY.current;
    if (Math.abs(dx) > Math.abs(dy)) {
      e.preventDefault();
    }
    touchEndX.current = touch.clientX;
    touchEndY.current = touch.clientY;
    setSwipeX(dx);
  };

  const handleTouchEnd = () => {
    if (!dragging) return;
    debugLog('Touch end');
    const dx = touchEndX.current - touchStartX.current;
    const dy = Math.abs(touchEndY.current - touchStartY.current);
    if (Math.abs(dx) > 100 && dy < 100) {
      if (dx > 0) {
        submitResponse('approve');
      } else {
        submitResponse('reject');
      }
      setSwipeX(0);
    } else {
      setSwipeX(0);
    }
    setDragging(false);
  };

  const handleAnimationEnd = (e) => {
    if (!animating) return;
    if (e.target !== e.currentTarget) return;
    if (!advancedRef.current) {
      setCurrentIndex((i) => {
        const next = i + 1;
        console.log('Index updated:', next);
        return next;
      });
      advancedRef.current = true;
    }
    if (animating === 'reject') {
      const newCount = rejectionCount + 1;
      setRejectionCount(newCount);
      if (newCount === 5) {
        setShowStreakModal(true);
      }
    }
    setAnimating(null);
  };

  const handleStopReview = async () => {
    const remaining = reviewAds.slice(currentIndex);
    // gather all assets from the remaining recipe groups
    const toUpdate = [];
    remaining.forEach((hero) => {
      const info = parseAdFilename(hero.filename || '');
      const recipe = hero.recipeCode || info.recipeCode || 'unknown';
      const group = recipeGroups.find((g) => g.recipeCode === recipe);
      const assets = group ? group.assets : [hero];
      assets.forEach((asset) =>
        toUpdate.push(
          updateDoc(doc(db, 'adGroups', asset.adGroupId, 'assets', asset.assetId), {
            status: 'pending',
            isResolved: false,
          })
        )
      );
    });
    try {
      await Promise.all(toUpdate);
    } catch (err) {
      console.error('Failed to mark remaining ads pending', err);
    } finally {
      setShowStreakModal(false);
      setShowNoteInput(false);
      setAskContinue(false);
      setCurrentIndex(reviewAds.length);
    }
  };
  const statusMap = {
    approve: 'Approved',
    reject: 'Rejected',
    edit: 'Edit Requested',
  };
  const colorMap = {
    approve: 'text-green-700',
    reject: 'text-gray-700',
    edit: 'text-black',
  };

  const currentInfo = currentAd ? parseAdFilename(currentAd.filename || '') : {};
  const currentRecipe = currentAd?.recipeCode || currentInfo.recipeCode;
  const currentRecipeGroup = recipeGroups.find(
    (g) => g.recipeCode === currentRecipe
  );
  const otherSizes = currentRecipeGroup
    ? currentRecipeGroup.assets.filter(
        (a) => (a.adUrl || a.firebaseUrl) !== adUrl
      )
    : [];

  const currentAspect = (
    currentAd?.aspectRatio ||
    currentInfo.aspectRatio ||
    '9x16'
  ).replace('x', '/');

  // Preload upcoming ads to keep transitions smooth
  useEffect(() => {
    if (isSafari) {
      // Drop preloaded images that are behind the current index
      safariPreloads.current = safariPreloads.current.filter(
        (p) => p.index > currentIndex
      );
      for (let i = 1; i <= SAFARI_BUFFER_COUNT; i += 1) {
        const idx = currentIndex + i;
        const next = reviewAds[idx];
        if (!next) break;
        if (safariPreloads.current.find((p) => p.index === idx)) continue;
        const url = next.adUrl || next.firebaseUrl;
        const img = new Image();
        img.src = url;
        safariPreloads.current.push({ index: idx, img });
      }
      safariPreloads.current = safariPreloads.current.slice(-SAFARI_BUFFER_COUNT);
    } else {
      for (let i = 1; i <= 5; i += 1) {
        const next = reviewAds[currentIndex + i];
        if (!next) break;
        const url = next.adUrl || next.firebaseUrl;
        cacheImageUrl(url, url);
        cacheImageUrl(`${url}-webp`, url.replace(/\.png$/, '.webp'));
      }
    }
  }, [currentIndex, reviewAds, isMobile]);

  const submitResponse = async (responseType) => {
    if (!currentAd) return;
    advancedRef.current = false;
    setAnimating(responseType);
    setSubmitting(true);
    try {
      const recipeAssets = currentRecipeGroup?.assets || [currentAd];
      const updates = [];
      const newStatus =
        responseType === 'approve'
          ? 'approved'
          : responseType === 'reject'
          ? 'rejected'
          : 'edit_requested';

      for (const asset of recipeAssets) {
        const url = asset.adUrl || asset.firebaseUrl;
        const respObj = {
          adUrl: url,
          response: responseType,
          comment: responseType === 'edit' ? comment : '',
          pass: responses[url] ? 'revisit' : 'initial',
          ...(asset.brandCode ? { brandCode: asset.brandCode } : {}),
          ...(asset.groupName ? { groupName: asset.groupName } : {}),
          ...(reviewerName ? { reviewerName } : {}),
          ...(user?.email ? { userEmail: user.email } : {}),
          ...(user?.uid ? { userId: user.uid } : {}),
          ...(userRole ? { userRole } : {}),
        };
        if (asset.adGroupId) {
          updates.push(
            addDoc(collection(db, 'adGroups', asset.adGroupId, 'responses'), {
              ...respObj,
              timestamp: serverTimestamp(),
            })
          );
        }
        if (asset.assetId && asset.adGroupId) {
          const assetRef = doc(db, 'adGroups', asset.adGroupId, 'assets', asset.assetId);
          const updateData = {
            status: newStatus,
            comment: responseType === 'edit' ? comment : '',
            lastUpdatedBy: user.uid,
            lastUpdatedAt: serverTimestamp(),
            ...(responseType === 'approve' ? { isResolved: true } : {}),
            ...(responseType === 'edit' ? { isResolved: false } : {}),
          };

          updates.push(updateDoc(assetRef, updateData));

          setAds((prev) =>
            prev.map((a) =>
              a.assetId === asset.assetId
                ? {
                    ...a,
                    status: newStatus,
                    comment: responseType === 'edit' ? comment : '',
                    ...(responseType === 'approve'
                      ? { isResolved: true }
                      : responseType === 'edit'
                      ? { isResolved: false }
                      : {}),
                  }
                : a
            )
          );
          setReviewAds((prev) =>
            prev.map((a) =>
              a.assetId === asset.assetId
                ? {
                    ...a,
                    status: newStatus,
                    comment: responseType === 'edit' ? comment : '',
                    ...(responseType === 'approve'
                      ? { isResolved: true }
                      : responseType === 'edit'
                      ? { isResolved: false }
                      : {}),
                  }
                : a
            )
          );

<<<<<<< HEAD
    if (recipeAssets.length > 0) {
      const recipeRef = doc(db, 'recipes', currentRecipe);
      updates.push(
        setDoc(
          recipeRef,
          {
            history: arrayUnion({
              timestamp: Timestamp.now(),
              status: newStatus,
              user:
                reviewerName ||
                user?.displayName ||
                user?.uid ||
                'unknown',
              ...(responseType === 'edit' && comment
                ? { editComment: comment }
                : {}),
            }),
          },
          { merge: true }
        )
      );
    }
=======
          const prevStatus = asset.status;
          const newState = newStatus;
          let incReviewed = 0;
          let incApproved = 0;
          let incRejected = 0;
          let incEdit = 0;
          if (prevStatus === 'ready') {
            incReviewed += 1;
          }
          if (prevStatus !== newState) {
            if (prevStatus === 'approved') incApproved -= 1;
            if (prevStatus === 'rejected') incRejected -= 1;
            if (prevStatus === 'edit_requested') incEdit -= 1;
            if (newState === 'approved') incApproved += 1;
            if (newState === 'rejected') incRejected += 1;
            if (newState === 'edit_requested') incEdit += 1;
          }
>>>>>>> 2cd54872

          const groupRef = doc(db, 'adGroups', asset.adGroupId);
          const gSnap = await getDoc(groupRef);
          const updateObj = {
            ...(incReviewed ? { reviewedCount: increment(incReviewed) } : {}),
            ...(incApproved ? { approvedCount: increment(incApproved) } : {}),
            ...(incRejected ? { rejectedCount: increment(incRejected) } : {}),
            ...(incEdit ? { editCount: increment(incEdit) } : {}),
            lastUpdated: serverTimestamp(),
            ...(gSnap.exists() && !gSnap.data().thumbnailUrl
              ? { thumbnailUrl: asset.firebaseUrl }
              : {}),
          };
          const newGroupStatus = computeGroupStatus(
            ads.map((a) =>
              a.assetId === asset.assetId ? { ...a, status: newStatus } : a
            ),
            gSnap.exists() ? gSnap.data().status : 'pending'
          );
          if (newGroupStatus !== gSnap.data().status) {
            updateObj.status = newGroupStatus;
            setGroupStatus(newGroupStatus);
          }
          updates.push(updateDoc(groupRef, updateObj));

          if (responseType === 'approve' && asset.parentAdId) {
            const relatedQuery = query(
              collection(db, 'adGroups', asset.adGroupId, 'assets'),
              where('parentAdId', '==', asset.parentAdId)
            );
            const relatedSnap = await getDocs(relatedQuery);
            updates.push(
              Promise.all(
                relatedSnap.docs.map((d) =>
                  updateDoc(doc(db, 'adGroups', asset.adGroupId, 'assets', d.id), {
                    isResolved: true,
                  })
                )
              )
            );
            updates.push(
              updateDoc(
                doc(db, 'adGroups', asset.adGroupId, 'assets', asset.parentAdId),
                { isResolved: true }
              )
            );
          }
        }
        setResponses((prev) => ({ ...prev, [url]: respObj }));
      }

      if (recipeAssets.length > 0) {
        const recipeRef = doc(db, 'recipes', currentRecipe);
        updates.push(
          setDoc(
            recipeRef,
            {
              history: arrayUnion({
                timestamp: serverTimestamp(),
                status: newStatus,
                user:
                  reviewerName ||
                  user?.displayName ||
                  user?.uid ||
                  'unknown',
                ...(responseType === 'edit' && comment
                  ? { editComment: comment }
                  : {}),
              }),
            },
            { merge: true }
          )
        );
      }

      await Promise.all(updates);

      if (groupId) {
        localStorage.setItem(`lastViewed-${groupId}`, new Date().toISOString());
      }
    } catch (err) {
      console.error('Failed to submit response', err);
    } finally {
      setComment('');
      setShowComment(false);
      // free UI interactions while waiting for Firestore updates
      setSubmitting(false);
      setEditing(false);

      if (!advancedRef.current) {
        setCurrentIndex((i) => {
          const next = i + 1;
          console.log('Index updated:', next);
          return next;
        });
      }
      advancedRef.current = true;
      setAnimating(null);
    }
  };

  const submitNote = async () => {
    if (!currentAd?.adGroupId) {
      setShowNoteInput(false);
      setClientNote('');
      return;
    }
    setNoteSubmitting(true);
    try {
      await updateDoc(doc(db, 'adGroups', currentAd.adGroupId), {
        clientNote: clientNote.trim(),
        clientNoteTimestamp: serverTimestamp(),
        hasClientNote: true,
      });
    } catch (err) {
      console.error('Failed to submit note', err);
    } finally {
      setNoteSubmitting(false);
      setClientNote('');
      setShowNoteInput(false);
      setAskContinue(true);
    }
  };

  if (loading) {
    return <LoadingOverlay />;
  }

  if (groupStatus === 'locked') {
    return <div className="text-center mt-10">This ad group is locked.</div>;
  }

  if (!ads || ads.length === 0) {
    return (
      <div className="text-center mt-10">
        {hasPending ? 'ads are pending' : 'No ads assigned to your account.'}
      </div>
    );
  }

  if (pendingOnly) {
    return (
      <div className="flex flex-col items-center justify-center min-h-screen space-y-4 text-center">
          {agencyId && (
            <OptimizedImage
              pngUrl={agency.logoUrl || DEFAULT_LOGO_URL}
              alt={`${agency.name || 'Agency'} logo`}
              loading="eager"
              cacheKey={agency.logoUrl || DEFAULT_LOGO_URL}
              className="mb-2 max-h-16 w-auto"
            />
          )}
        <h1 className="text-2xl font-bold">Ads Pending Review</h1>
        <p className="text-lg">We'll notify you when your ads are ready.</p>
      </div>
    );
  }

  if (currentIndex >= reviewAds.length) {
    if (groupId) {
      localStorage.setItem(
        `lastViewed-${groupId}`,
        new Date().toISOString()
      );
    }
    const allResponses = Object.values(responses);
    const approvedCount = allResponses.filter((r) => r.response === 'approve').length;
    const approvedAds = ads.filter((a) => {
      const url = a.adUrl || a.firebaseUrl;
      return responses[url]?.response === 'approve';
    });
    const approvedMap = {};
    const order = { '9x16': 0, '3x5': 1, '1x1': 2 };
    approvedAds.forEach((a) => {
      const info = parseAdFilename(a.filename || '');
      const recipe = a.recipeCode || info.recipeCode || 'unknown';
      const aspect = a.aspectRatio || info.aspectRatio || '';
      const item = { ...a, recipeCode: recipe, aspectRatio: aspect };
      if (!approvedMap[recipe]) approvedMap[recipe] = [];
      approvedMap[recipe].push(item);
    });
    const approvedGroups = Object.entries(approvedMap).map(([recipeCode, list]) => {
      list.sort((a, b) => (order[a.aspectRatio] ?? 99) - (order[b.aspectRatio] ?? 99));
      return { recipeCode, assets: list };
    });
    const heroGroups = approvedGroups.map((g) => {
      const hero =
        g.assets.find((a) => a.aspectRatio === '9x16') ||
        g.assets.find((a) => a.aspectRatio === '3x5') ||
        g.assets[0];
      return { recipeCode: g.recipeCode, hero, assets: g.assets };
    });

    const handleReviewAll = () => {
      const heroMap = {};
      ads.forEach((a) => {
        const info = parseAdFilename(a.filename || '');
        const recipe = a.recipeCode || info.recipeCode || 'unknown';
        if (!heroMap[recipe]) heroMap[recipe] = [];
        heroMap[recipe].push(a);
      });
      const prefOrder = ['9x16', '3x5', '1x1', '4x5', 'Pinterest', 'Snapchat'];
      const heroList = Object.values(heroMap).map((list) => {
        for (const asp of prefOrder) {
          const f = list.find((x) =>
            (x.aspectRatio || parseAdFilename(x.filename || '').aspectRatio || '') === asp
          );
          if (f) return f;
        }
        return list[0];
      });
      heroList.sort((a, b) => {
        const rA = a.recipeCode || parseAdFilename(a.filename || '').recipeCode || '';
        const rB = b.recipeCode || parseAdFilename(b.filename || '').recipeCode || '';
        return rA.localeCompare(rB);
      });
      setReviewAds(heroList);
      setCurrentIndex(0);
      setSecondPass(true);
    };

    return (
      <div className="flex flex-col items-center justify-center min-h-screen space-y-4 text-center">
          {agencyId && (
            <OptimizedImage
              pngUrl={agency.logoUrl || DEFAULT_LOGO_URL}
              alt={`${agency.name || 'Agency'} logo`}
              loading="eager"
              cacheKey={agency.logoUrl || DEFAULT_LOGO_URL}
              className="mb-2 max-h-16 w-auto"
            />
          )}
        <h1 className="text-2xl font-bold">Thank you for your feedback!</h1>
        <h2 className="text-xl">
          You've approved{' '}
          <span style={{ color: 'var(--approved-color)' }}>{approvedCount}</span>{' '}
          ads.
        </h2>
        <div className="flex flex-wrap justify-center gap-2 w-full max-w-6xl mx-auto">
          {(finalGallery ? heroGroups : heroGroups.slice(0, 3)).map((g) => {
            const showSet = finalGallery ? g.assets : [g.hero];
            return showSet.map((a, idx) => (
              <OptimizedImage
                key={`${g.recipeCode}-${idx}`}
                pngUrl={a.firebaseUrl}
                webpUrl={a.firebaseUrl.replace(/\.png$/, '.webp')}
                alt={a.filename}
                cacheKey={a.firebaseUrl}
                className="w-24 h-24 object-contain"
              />
            ));
          })}
        </div>
        {/* table and rejected button removed */}
        <button
          onClick={handleReviewAll}
          className="btn-secondary"
        >
          Change Feedback
        </button>
        <button
          onClick={() => setFinalGallery((p) => !p)}
          className="btn-secondary"
        >
          {finalGallery ? 'Close Gallery' : 'View Gallery'}
        </button>
      </div>
    );
  }

  return (
    <div className="flex flex-col items-center justify-center min-h-screen space-y-4">
      {showStreakModal && (
        <div className="fixed inset-0 flex items-center justify-center bg-black bg-opacity-50 z-50">
          <div className="bg-white p-4 rounded shadow max-w-sm space-y-4 dark:bg-[var(--dark-sidebar-bg)] dark:text-[var(--dark-text)]">
            {!showNoteInput && !askContinue && (
              <>
                <p className="mb-4 text-center text-lg font-medium">You’ve rejected 5 ads so far. Leave a note so we can regroup?</p>
                <div className="flex justify-center space-x-2">
                  <button
                    onClick={() => setShowNoteInput(true)}
                    className="btn-primary px-3 py-1"
                  >
                    Leave Note
                  </button>
                  <button
                    onClick={() => {
                      setShowStreakModal(false);
                      setShowNoteInput(false);
                      setAskContinue(false);
                    }}
                    className="btn-secondary px-3 py-1 text-white"
                  >
                    Keep reviewing
                  </button>
                </div>
              </>
            )}
            {showNoteInput && !askContinue && (
              <div className="flex flex-col space-y-2">
                <textarea
                  value={clientNote}
                  onChange={(e) => setClientNote(e.target.value)}
                  className="w-full p-2 border rounded"
                  rows={3}
                  placeholder="Leave a note for the designer..."
                />
                <div className="flex justify-center space-x-2">
                  <button
                    onClick={submitNote}
                    disabled={noteSubmitting}
                    className="btn-primary px-3 py-1"
                  >
                    Submit Note
                  </button>
                  <button
                    onClick={() => {
                      setShowNoteInput(false);
                      setClientNote('');
                    }}
                    className="btn-secondary px-3 py-1 text-white"
                  >
                    Cancel
                  </button>
                </div>
              </div>
            )}
            {askContinue && (
              <>
                <p className="mb-4 text-center text-lg font-medium">Continue Review?</p>
                <div className="flex justify-center space-x-2">
                  <button
                    onClick={() => {
                      setShowStreakModal(false);
                      setAskContinue(false);
                    }}
                    className="btn-primary px-3 py-1"
                  >
                    Yes
                  </button>
                  <button onClick={handleStopReview} className="btn-secondary px-3 py-1 text-white">
                    No
                  </button>
                </div>
              </>
            )}
          </div>
        </div>
      )}
        <div className="relative flex flex-col items-center w-fit mx-auto">
          {agencyId && (
            <OptimizedImage
              pngUrl={agency.logoUrl || DEFAULT_LOGO_URL}
              alt={`${agency.name || 'Agency'} logo`}
              loading="eager"
              cacheKey={agency.logoUrl || DEFAULT_LOGO_URL}
              className="mb-2 max-h-16 w-auto"
            />
          )}
        {/* Gallery view removed */}
        {!secondPass && (
          <div className="relative w-full max-w-md mb-2.5 flex justify-center">
            <button
              type="button"
              onClick={() => navigate(-1)}
              aria-label="Exit Review"
              className="absolute left-0 top-1/2 -translate-y-1/2 text-gray-500 hover:text-black dark:hover:text-white"
            >
              <FiX />
            </button>
            <div
              className="progress-bar"
              role="progressbar"
              aria-valuenow={progress}
              aria-valuemin="0"
              aria-valuemax="100"
            >
              <div
                className="progress-bar-inner"
                style={{ width: `${progress}%` }}
              />
            </div>
          </div>
        )}
        {currentRecipeGroup && currentRecipeGroup.assets.length > 1 && (
          <button
            onClick={() => setShowSizes((p) => !p)}
            className="text-xs text-gray-500 mb-2 px-2 py-0.5 rounded-full transition-colors hover:bg-gray-200"
          >
            {currentRecipeGroup.assets.length} sizes
          </button>
        )}
        <div className="flex justify-center relative">
          {!isSafari &&
            (animating || (dragging && Math.abs(swipeX) > 10)) &&
            nextAdUrl &&
            !showSizes && (
            <OptimizedImage
              pngUrl={nextAdUrl}
              webpUrl={nextAdUrl.replace(/\.png$/, '.webp')}
              alt="Next ad"
              loading="eager"
              cacheKey={nextAdUrl}
              className="absolute top-0 left-1/2 -translate-x-1/2 z-0 max-w-[90%] max-h-[72vh] mx-auto rounded shadow pointer-events-none"
            />
          )}
          <div
            onTouchStart={!isSafari ? handleTouchStart : undefined}
            onTouchMove={!isSafari ? handleTouchMove : undefined}
            onTouchEnd={!isSafari ? handleTouchEnd : undefined}
            onAnimationEnd={handleAnimationEnd}
            className={`relative z-10 ${
              isMobile && showSizes
                ? 'flex flex-col items-center overflow-y-auto h-[72vh]'
                : 'size-container'
            } ${
              isSafari
                ? animating
                  ? 'simple-fade-out'
                  : fadeIn
                  ? 'simple-fade-in'
                  : ''
                : animating === 'approve'
                ? 'approve-slide'
                : animating === 'reject'
                ? 'reject-slide'
                : ''
            }`}
            style={
  isMobile && showSizes
    ? {}
    : animating && !isSafari
    ? {}
    : {
        transform:
          isSafari || animating
            ? undefined
            : showSizes
            ? `translateX(-${otherSizes.length * 55}%)`
            : `translateX(${swipeX}px)`,
        transition: dragging ? 'none' : undefined,
      }
}
>
<div
  className={`relative ad-aspect max-w-[90%] mx-auto rounded shadow ${
    isMobile && showSizes ? 'mb-2' : 'max-h-[72vh]'
  }`}
  style={{ aspectRatio: currentAspect }}
>
  <OptimizedImage
    pngUrl={adUrl}
    webpUrl={adUrl.replace(/\.png$/, '.webp')}
    alt="Ad"
    loading="eager"
    cacheKey={adUrl}
    style={
      isMobile && showSizes
        ? { maxHeight: `${72 / (otherSizes.length + 1)}vh` }
        : {}
    }
    className="w-full h-full object-contain"
  />
</div>
            {currentAd && (currentAd.version || 1) > 1 && (
              <span onClick={openVersionModal} className="version-badge cursor-pointer">V{currentAd.version || 1}</span>
            )}
            {otherSizes.map((a, idx) => (
              <OptimizedImage
                key={idx}
                pngUrl={a.firebaseUrl}
                webpUrl={a.firebaseUrl.replace(/\.png$/, '.webp')}
                alt={a.filename}
                cacheKey={a.firebaseUrl}
                style={
                  isMobile && showSizes
                    ? { maxHeight: `${72 / (otherSizes.length + 1)}vh` }
                    : {
                        transform: showSizes
                          ? `translateX(${(idx + 1) * 110}%)`
                          : 'translateX(0)',
                        opacity: showSizes ? 1 : 0,
                      }
                }
                className={`max-w-[90%] mx-auto rounded shadow ${
                  isMobile && showSizes ? 'mb-2 relative' : 'size-thumb max-h-[72vh]'
                }`}
              />
            ))}
          </div>
        </div>
      </div>

      {!showSizes && (showSecondView ? (
        <div className="flex items-center space-x-4">
          {currentIndex > 0 && (
            <button
              aria-label="Previous"
              onClick={() =>
                setCurrentIndex((i) => Math.max(0, i - 1))
              }
              className="btn-arrow"
            >
              &lt;
            </button>
          )}
          <div className="text-center space-y-2">
            <span
              className={`status-badge text-lg status-${
                selectedResponse === 'edit'
                  ? 'edit_requested'
                  : selectedResponse === 'reject'
                  ? 'rejected'
                  : 'approved'
              }`}
            >
              {statusMap[selectedResponse]}
            </span>
            {selectedResponse === 'edit' && currentAd.comment && (
              <p className="text-sm">{currentAd.comment}</p>
            )}
            <button
              onClick={() => setEditing(true)}
              className="btn-secondary"
            >
              Change
            </button>
          </div>
          {currentIndex < reviewAds.length - 1 && (
            <button
              aria-label="Next"
              onClick={() =>
                setCurrentIndex((i) => Math.min(reviewAds.length - 1, i + 1))
              }
              className="btn-arrow"
            >
              &gt;
            </button>
          )}
        </div>
      ) : (
        <>
          <div className="flex space-x-4">
            <button
              onClick={() => submitResponse('reject')}
              className={`btn-reject ${selectedResponse && selectedResponse !== 'reject' ? 'opacity-50' : ''}`}
              disabled={submitting}
            >
              Reject
            </button>
            <button
              onClick={() => setShowComment(true)}
              className={`btn-edit ${selectedResponse && selectedResponse !== 'edit' ? 'opacity-50' : ''}`}
              disabled={submitting}
              aria-label="Request Edit"
            >
              <FiEdit />
            </button>
            <button
              onClick={() => submitResponse('approve')}
              className={`btn-approve ${selectedResponse && selectedResponse !== 'approve' ? 'opacity-50' : ''}`}
              disabled={submitting}
            >
              Approve
            </button>
          </div>
          {showComment && (
            <div className="flex flex-col items-center space-y-2 w-full max-w-sm">
              <textarea
                value={comment}
                onChange={(e) => setComment(e.target.value)}
                className="w-full p-2 border rounded"
                placeholder="Add comments..."
                rows={3}
              />
              <button
                onClick={() => submitResponse('edit')}
                className="btn-primary"
                disabled={submitting}
              >
                Submit
              </button>
            </div>
          )}
        </>
      ))}
      {versionModal && (
        <div className="fixed inset-0 flex items-center justify-center bg-black bg-opacity-50 z-50">
          <div className="bg-white p-4 rounded shadow max-w-md text-center">
            <div className="mb-2 space-x-2">
              <button onClick={() => setVersionView('current')} className="btn-secondary px-2 py-1">
                V{versionModal.current.version || 1}
              </button>
              <button onClick={() => setVersionView('previous')} className="btn-secondary px-2 py-1">
                V{versionModal.previous.version || 1} (replaced)
              </button>
            </div>
            <OptimizedImage
              pngUrl={versionView === 'previous' ? versionModal.previous.firebaseUrl : versionModal.current.firebaseUrl}
              webpUrl={(versionView === 'previous' ? versionModal.previous.firebaseUrl : versionModal.current.firebaseUrl).replace(/\.png$/, '.webp')}
              alt="Ad version"
              cacheKey={versionView === 'previous' ? versionModal.previous.firebaseUrl : versionModal.current.firebaseUrl}
              className="max-w-full max-h-[70vh] mx-auto"
            />
            <button onClick={closeVersionModal} className="mt-2 btn-primary px-3 py-1">
              Close
            </button>
          </div>
        </div>
      )}
    </div>
  );
};

export default Review;<|MERGE_RESOLUTION|>--- conflicted
+++ resolved
@@ -587,7 +587,6 @@
             )
           );
 
-<<<<<<< HEAD
     if (recipeAssets.length > 0) {
       const recipeRef = doc(db, 'recipes', currentRecipe);
       updates.push(
@@ -611,7 +610,6 @@
         )
       );
     }
-=======
           const prevStatus = asset.status;
           const newState = newStatus;
           let incReviewed = 0;
@@ -629,7 +627,6 @@
             if (newState === 'rejected') incRejected += 1;
             if (newState === 'edit_requested') incEdit += 1;
           }
->>>>>>> 2cd54872
 
           const groupRef = doc(db, 'adGroups', asset.adGroupId);
           const gSnap = await getDoc(groupRef);
