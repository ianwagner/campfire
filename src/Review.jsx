--- conflicted
+++ resolved
@@ -930,35 +930,38 @@
               animating === 'reject' ? 'reject-slide' : ''
             }`}
             style={
-              isMobile && showSizes
-                ? {}
-                : animating
-                ? {}
-                : {
-                    transform: showSizes
-                      ? `translateX(-${otherSizes.length * 55}%)`
-                      : `translateX(${swipeX}px)`,
-                    transition: dragging ? 'none' : undefined,
-                  }
-            }
-          >
-<<<<<<< HEAD
-            <OptimizedImage
-              pngUrl={adUrl}
-              webpUrl={adUrl.replace(/\.png$/, '.webp')}
-              alt="Ad"
-              loading="eager"
-              cacheKey={adUrl}
-              style={
-                isMobile && showSizes
-                  ? { maxHeight: `${72 / (otherSizes.length + 1)}vh` }
-                  : {}
-              }
-              className={`relative max-w-[90%] mx-auto rounded shadow ${
-=======
-            <div
-              className={`relative ad-aspect max-w-[90%] mx-auto rounded shadow ${
->>>>>>> c2d0e7d9
+  isMobile && showSizes
+    ? {}
+    : animating
+    ? {}
+    : {
+        transform: showSizes
+          ? `translateX(-${otherSizes.length * 55}%)`
+          : `translateX(${swipeX}px)`,
+        transition: dragging ? 'none' : undefined,
+      }
+}
+>
+<div
+  className={`relative ad-aspect max-w-[90%] mx-auto rounded shadow ${
+    isMobile && showSizes ? 'mb-2' : 'max-h-[72vh]'
+  }`}
+  style={{ aspectRatio: currentAspect }}
+>
+  <OptimizedImage
+    pngUrl={adUrl}
+    webpUrl={adUrl.replace(/\.png$/, '.webp')}
+    alt="Ad"
+    loading="eager"
+    cacheKey={adUrl}
+    style={
+      isMobile && showSizes
+        ? { maxHeight: `${72 / (otherSizes.length + 1)}vh` }
+        : {}
+    }
+    className="w-full h-full object-contain"
+  />
+</div>
                 isMobile && showSizes ? 'mb-2' : 'max-h-[72vh]'
               }`}
               style={{ aspectRatio: currentAspect }}
