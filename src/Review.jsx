// © 2025 Studio Tak. All rights reserved.
// This file is part of a proprietary software project. Do not distribute.
import React, { useState, useEffect, useMemo, useRef } from 'react';
import { FiEdit, FiX } from 'react-icons/fi';
import { useNavigate } from 'react-router-dom';
import {
  collection,
  collectionGroup,
  query,
  where,
  getDocs,
  getDoc,
  addDoc,
  serverTimestamp,
  doc,
  updateDoc,
  increment,
} from 'firebase/firestore';
import { db } from './firebase/config';
import useAgencyTheme from './useAgencyTheme';
import { DEFAULT_LOGO_URL } from './constants';
import OptimizedImage from './components/OptimizedImage.jsx';
import parseAdFilename from './utils/parseAdFilename';
import computeGroupStatus from './utils/computeGroupStatus';
import debugLog from './utils/debugLog';
import usePreloadedImage from "./hooks/usePreloadedImage";

const Review = ({
  user,
  userRole = null,
  brandCodes = [],
  groupId = null,
  reviewerName = '',
  agencyId = null,
}) => {
  const [ads, setAds] = useState([]); // full list of ads
  const [reviewAds, setReviewAds] = useState([]); // ads being reviewed in the current pass
  const [currentIndex, setCurrentIndex] = useState(0);
  const [comment, setComment] = useState('');
  const [showComment, setShowComment] = useState(false);
  const [clientNote, setClientNote] = useState('');
  const [noteSubmitting, setNoteSubmitting] = useState(false);
  const [rejectionCount, setRejectionCount] = useState(0);
  const [showStreakModal, setShowStreakModal] = useState(false);
  const [showNoteInput, setShowNoteInput] = useState(false);
  const [askContinue, setAskContinue] = useState(false);
  const [loading, setLoading] = useState(true);
  const [submitting, setSubmitting] = useState(false);
  const [responses, setResponses] = useState({}); // map of adUrl -> response object
  const [editing, setEditing] = useState(false);
  const [allAds, setAllAds] = useState([]); // includes all non-pending versions
  const [versionModal, setVersionModal] = useState(null); // {current, previous}
  const [versionView, setVersionView] = useState('current');
  const [finalGallery, setFinalGallery] = useState(false);
  const [secondPass, setSecondPass] = useState(false);
  const [showSizes, setShowSizes] = useState(false);
  const [animating, setAnimating] = useState(null); // 'approve' | 'reject'
  const [swipeX, setSwipeX] = useState(0);
  const [dragging, setDragging] = useState(false);
  const touchStartX = useRef(0);
  const touchStartY = useRef(0);
  const touchEndX = useRef(0);
  const touchEndY = useRef(0);
  const [groupStatus, setGroupStatus] = useState(null);
  const { agency } = useAgencyTheme(agencyId);
  const navigate = useNavigate();
  const [hasPending, setHasPending] = useState(false);
  const [pendingOnly, setPendingOnly] = useState(false);
  const [isMobile, setIsMobile] = useState(
    typeof window !== 'undefined' ? window.innerWidth <= 640 : false
  );

  useEffect(() => {
    const handleResize = () => {
      setIsMobile(window.innerWidth <= 640);
    };
    window.addEventListener('resize', handleResize);
    return () => window.removeEventListener('resize', handleResize);
  }, []);

  const recipeGroups = useMemo(() => {
    const map = {};
    ads.forEach((a) => {
      const info = parseAdFilename(a.filename || '');
      const recipe = a.recipeCode || info.recipeCode || 'unknown';
      const aspect = a.aspectRatio || info.aspectRatio || '';
      const item = { ...a, recipeCode: recipe, aspectRatio: aspect };
      if (!map[recipe]) map[recipe] = [];
      map[recipe].push(item);
    });
    const order = { '9x16': 0, '3x5': 1, '1x1': 2 };
    return Object.entries(map).map(([recipeCode, list]) => {
      list.sort((a, b) => (order[a.aspectRatio] ?? 99) - (order[b.aspectRatio] ?? 99));
      return { recipeCode, assets: list };
    });
  }, [ads]);

  useEffect(() => {
    setEditing(false);
  }, [currentIndex]);

  useEffect(() => {
    setShowSizes(false);
  }, [currentIndex]);


  useEffect(() => {
    const fetchAds = async () => {
      debugLog('Loading ads', { groupId, brandCodes });
      try {
        let list = [];
        if (groupId) {
          const groupSnap = await getDoc(doc(db, 'adGroups', groupId));
          if (groupSnap.exists()) {
            setGroupStatus(groupSnap.data().status || 'pending');
            const assetsSnap = await getDocs(
              collection(db, 'adGroups', groupId, 'assets')
            );
            list = assetsSnap.docs
              .map((assetDoc) => ({
                ...assetDoc.data(),
                assetId: assetDoc.id,
                adGroupId: groupId,
                groupName: groupSnap.data().name,
                firebaseUrl: assetDoc.data().firebaseUrl,
                ...(groupSnap.data().brandCode
                  ? { brandCode: groupSnap.data().brandCode }
                  : {}),
              }));
          }
        } else {
          const q = query(
            collectionGroup(db, 'assets'),
            where('brandCode', 'in', brandCodes),
            where('status', '==', 'ready'),
            where('isResolved', '==', false)
          );
          const snap = await getDocs(q);
          const groupCache = {};
          list = await Promise.all(
            snap.docs.map(async (d) => {
              const data = d.data();
              const adGroupId = data.adGroupId || d.ref.parent.parent.id;
              if (!groupCache[adGroupId]) {
                const gSnap = await getDoc(doc(db, 'adGroups', adGroupId));
                groupCache[adGroupId] = gSnap.exists() ? gSnap.data().name : '';
              }
              return {
                ...data,
                assetId: d.id,
                adGroupId,
                groupName: groupCache[adGroupId],
                firebaseUrl: data.firebaseUrl,
              };
            })
          );
        }

        const order = { '9x16': 0, '3x5': 1, '1x1': 2 };
        list.sort((a, b) => {
          const infoA = parseAdFilename(a.filename || '');
          const infoB = parseAdFilename(b.filename || '');
          const rA = a.recipeCode || infoA.recipeCode || '';
          const rB = b.recipeCode || infoB.recipeCode || '';
          if (rA < rB) return -1;
          if (rA > rB) return 1;
          const aAsp = a.aspectRatio || infoA.aspectRatio || '';
          const bAsp = b.aspectRatio || infoB.aspectRatio || '';
          return (order[aAsp] ?? 99) - (order[bAsp] ?? 99);
        });

        // keep highest version per ad for the review list
        const versionMap = {};
        list.forEach((a) => {
          const root = a.parentAdId || a.assetId;
          if (!versionMap[root] || (versionMap[root].version || 1) < (a.version || 1)) {
            versionMap[root] = a;
          }
        });
        const deduped = Object.values(versionMap);

        const hasPendingAds = deduped.some((a) => a.status === 'pending');
        const nonPending = deduped.filter((a) => a.status !== 'pending');

        // store all non-pending ads (including archived versions) so the
        // version modal can show previous revisions
        const fullNonPending = list.filter((a) => a.status !== 'pending');
        setAllAds(fullNonPending);

        setAds(nonPending);
        setHasPending(hasPendingAds);

        const readyAds = nonPending.filter((a) => a.status === 'ready');
        list = readyAds;

        const key = groupId ? `lastViewed-${groupId}` : null;
        const stored = key ? localStorage.getItem(key) : null;
        const lastLogin = stored
          ? new Date(stored)
          : user?.metadata?.lastSignInTime
          ? new Date(user.metadata.lastSignInTime)
          : null;

        let filtered = list;
        let newer = [];
        if (lastLogin) {
          newer = list.filter((a) => {
            const updated = a.lastUpdatedAt?.toDate
              ? a.lastUpdatedAt.toDate()
              : a.lastUpdatedAt instanceof Date
              ? a.lastUpdatedAt
              : null;
            return updated && updated > lastLogin;
          });
          if (newer.length > 0) {
            filtered = newer;
          }
        }

        if (newer.length === 0) {
          const initial = {};
          nonPending.forEach((ad) => {
            let resp;
            if (ad.status === 'approved') resp = 'approve';
            else if (ad.status === 'rejected') resp = 'reject';
            else if (ad.status === 'edit_requested') resp = 'edit';
            if (resp) {
              const url = ad.adUrl || ad.firebaseUrl;
              initial[url] = { adUrl: url, response: resp };
            }
          });
          setResponses(initial);
        }

        // prefer 9x16 or 3x5 for hero selection
        const prefOrder = ['9x16', '3x5', '1x1', '4x5', 'Pinterest', 'Snapchat'];
        const getRecipe = (a) =>
          a.recipeCode || parseAdFilename(a.filename || '').recipeCode || 'unknown';
        const getAspect = (a) =>
          a.aspectRatio || parseAdFilename(a.filename || '').aspectRatio || '';

        const map = {};
        filtered.forEach((a) => {
          const r = getRecipe(a);
          if (!map[r]) map[r] = [];
          map[r].push(a);
        });
        const heroList = Object.values(map).map((list) => {
          for (const asp of prefOrder) {
            const found = list.find((x) => getAspect(x) === asp);
            if (found) return found;
          }
          return list[0];
        });
        heroList.sort((a, b) => {
          const rA = getRecipe(a);
          const rB = getRecipe(b);
          return rA.localeCompare(rB);
        });
        setReviewAds(heroList);
        setCurrentIndex(0);
        setPendingOnly(
          heroList.length === 0 && nonPending.length === 0 && hasPendingAds
        );
        setSecondPass(heroList.length === 0 && nonPending.length > 0);
      } catch (err) {
        console.error('Failed to load ads', err);
      } finally {
        setLoading(false);
      }
    };

    if (!user?.uid || (!groupId && brandCodes.length === 0)) {
      setAds([]);
      setReviewAds([]);
      setLoading(false);
      return;
    }

    fetchAds();
  }, [user, brandCodes, groupId]);

  const currentAd = reviewAds[currentIndex];
  const adUrl =
    currentAd && typeof currentAd === 'object'
      ? currentAd.adUrl || currentAd.firebaseUrl
      : currentAd;
<<<<<<< HEAD
  const displayAdUrl = usePreloadedImage(adUrl) || '';
=======
  const displayAdUrl = usePreloadedImage(adUrl);
>>>>>>> 1f49531b
  const brandCode =
    currentAd && typeof currentAd === 'object' ? currentAd.brandCode : undefined;
  const groupName =
    currentAd && typeof currentAd === 'object' ? currentAd.groupName : undefined;
  const selectedResponse = responses[adUrl]?.response;
  const showSecondView = secondPass && selectedResponse && !editing;
  // show next step as soon as a decision is made
  const progress =
    reviewAds.length > 0
      ? ((currentIndex + (animating ? 1 : 0)) / reviewAds.length) * 100
      : 0;

  const nextAd = reviewAds[currentIndex + 1];
  const nextAdUrl =
    nextAd && typeof nextAd === 'object'
      ? nextAd.adUrl || nextAd.firebaseUrl
      : nextAd;

  const openVersionModal = () => {
    if (!currentAd || !currentAd.parentAdId) return;
    const prev = allAds.find((a) => a.assetId === currentAd.parentAdId);
    if (!prev) return;
    setVersionModal({ current: currentAd, previous: prev });
    setVersionView('current');
  };

  const closeVersionModal = () => setVersionModal(null);

  const handleTouchStart = (e) => {
    // allow swiping even while submitting a previous response
    if (showSizes || editing || showComment || showNoteInput || showStreakModal)
      return;
    const touch = e.touches[0];
    debugLog('Touch start', touch);
    touchStartX.current = touch.clientX;
    touchStartY.current = touch.clientY;
    touchEndX.current = touch.clientX;
    touchEndY.current = touch.clientY;
    setDragging(true);
    setSwipeX(0);
  };

  const handleTouchMove = (e) => {
    if (!dragging) return;
    const touch = e.touches[0];
    const dx = touch.clientX - touchStartX.current;
    const dy = touch.clientY - touchStartY.current;
    if (Math.abs(dx) > Math.abs(dy)) {
      e.preventDefault();
    }
    touchEndX.current = touch.clientX;
    touchEndY.current = touch.clientY;
    setSwipeX(dx);
  };

  const handleTouchEnd = () => {
    if (!dragging) return;
    debugLog('Touch end');
    const dx = touchEndX.current - touchStartX.current;
    const dy = Math.abs(touchEndY.current - touchStartY.current);
    if (Math.abs(dx) > 100 && dy < 100) {
      if (dx > 0) {
        submitResponse('approve');
      } else {
        submitResponse('reject');
      }
      setSwipeX(0);
    } else {
      setSwipeX(0);
    }
    setDragging(false);
  };

  const handleStopReview = async () => {
    const remaining = reviewAds.slice(currentIndex);
    // gather all assets from the remaining recipe groups
    const toUpdate = [];
    remaining.forEach((hero) => {
      const info = parseAdFilename(hero.filename || '');
      const recipe = hero.recipeCode || info.recipeCode || 'unknown';
      const group = recipeGroups.find((g) => g.recipeCode === recipe);
      const assets = group ? group.assets : [hero];
      assets.forEach((asset) =>
        toUpdate.push(
          updateDoc(doc(db, 'adGroups', asset.adGroupId, 'assets', asset.assetId), {
            status: 'pending',
            isResolved: false,
          })
        )
      );
    });
    try {
      await Promise.all(toUpdate);
    } catch (err) {
      console.error('Failed to mark remaining ads pending', err);
    } finally {
      setShowStreakModal(false);
      setShowNoteInput(false);
      setAskContinue(false);
      setCurrentIndex(reviewAds.length);
    }
  };
  const statusMap = {
    approve: 'Approved',
    reject: 'Rejected',
    edit: 'Edit Requested',
  };
  const colorMap = {
    approve: 'text-green-700',
    reject: 'text-gray-700',
    edit: 'text-black',
  };

  const currentInfo = currentAd ? parseAdFilename(currentAd.filename || '') : {};
  const currentRecipe = currentAd?.recipeCode || currentInfo.recipeCode;
  const currentRecipeGroup = recipeGroups.find(
    (g) => g.recipeCode === currentRecipe
  );
  const otherSizes = currentRecipeGroup
    ? currentRecipeGroup.assets.filter(
        (a) => (a.adUrl || a.firebaseUrl) !== adUrl
      )
    : [];

  // Preload up to 5 upcoming ads to keep swipes smooth
  useEffect(() => {
    for (let i = 1; i <= 5; i += 1) {
      const next = reviewAds[currentIndex + i];
      if (!next) break;
      const img = new Image();
      img.src = next.adUrl || next.firebaseUrl;
    }
  }, [currentIndex, reviewAds, isMobile]);

  const submitResponse = async (responseType) => {
    if (!currentAd) return;
    setAnimating(responseType);
    setSubmitting(true);

    const recipeAssets = currentRecipeGroup?.assets || [currentAd];
    const updates = [];
    for (const asset of recipeAssets) {
      const url = asset.adUrl || asset.firebaseUrl;
      const respObj = {
        adUrl: url,
        response: responseType,
        comment: responseType === 'edit' ? comment : '',
        pass: responses[url] ? 'revisit' : 'initial',
        ...(asset.brandCode ? { brandCode: asset.brandCode } : {}),
        ...(asset.groupName ? { groupName: asset.groupName } : {}),
        ...(reviewerName ? { reviewerName } : {}),
        ...(user?.email ? { userEmail: user.email } : {}),
        ...(user?.uid ? { userId: user.uid } : {}),
        ...(userRole ? { userRole } : {}),
      };
      if (asset.adGroupId) {
        updates.push(
          addDoc(collection(db, 'adGroups', asset.adGroupId, 'responses'), {
            ...respObj,
            timestamp: serverTimestamp(),
          })
        );
      }
      if (asset.assetId && asset.adGroupId) {
        const assetRef = doc(db, 'adGroups', asset.adGroupId, 'assets', asset.assetId);
        const newStatus =
          responseType === 'approve'
            ? 'approved'
            : responseType === 'reject'
            ? 'rejected'
            : 'edit_requested';

        const updateData = {
          status: newStatus,
          comment: responseType === 'edit' ? comment : '',
          lastUpdatedBy: user.uid,
          lastUpdatedAt: serverTimestamp(),
          ...(responseType === 'approve' ? { isResolved: true } : {}),
          ...(responseType === 'edit' ? { isResolved: false } : {}),
        };

        updates.push(updateDoc(assetRef, updateData));

        setAds((prev) =>
          prev.map((a) =>
            a.assetId === asset.assetId
              ? {
                  ...a,
                  status: newStatus,
                  comment: responseType === 'edit' ? comment : '',
                  ...(responseType === 'approve'
                    ? { isResolved: true }
                    : responseType === 'edit'
                    ? { isResolved: false }
                    : {}),
                }
              : a
          )
        );
        setReviewAds((prev) =>
          prev.map((a) =>
            a.assetId === asset.assetId
              ? {
                  ...a,
                  status: newStatus,
                  comment: responseType === 'edit' ? comment : '',
                  ...(responseType === 'approve'
                    ? { isResolved: true }
                    : responseType === 'edit'
                    ? { isResolved: false }
                    : {}),
                }
              : a
          )
        );

        const prevStatus = asset.status;
        const newState = newStatus;
        let incReviewed = 0;
        let incApproved = 0;
        let incRejected = 0;
        let incEdit = 0;
        if (prevStatus === 'ready') {
          incReviewed += 1;
        }
        if (prevStatus !== newState) {
          if (prevStatus === 'approved') incApproved -= 1;
          if (prevStatus === 'rejected') incRejected -= 1;
          if (prevStatus === 'edit_requested') incEdit -= 1;
          if (newState === 'approved') incApproved += 1;
          if (newState === 'rejected') incRejected += 1;
          if (newState === 'edit_requested') incEdit += 1;
        }

        const groupRef = doc(db, 'adGroups', asset.adGroupId);
        const gSnap = await getDoc(groupRef);
        const updateObj = {
          ...(incReviewed ? { reviewedCount: increment(incReviewed) } : {}),
          ...(incApproved ? { approvedCount: increment(incApproved) } : {}),
          ...(incRejected ? { rejectedCount: increment(incRejected) } : {}),
          ...(incEdit ? { editCount: increment(incEdit) } : {}),
          lastUpdated: serverTimestamp(),
          ...(gSnap.exists() && !gSnap.data().thumbnailUrl
            ? { thumbnailUrl: asset.firebaseUrl }
            : {}),
        };
        const newGroupStatus = computeGroupStatus(
          ads.map((a) =>
            a.assetId === asset.assetId ? { ...a, status: newStatus } : a
          ),
          gSnap.exists() ? gSnap.data().status : 'pending'
        );
        if (newGroupStatus !== gSnap.data().status) {
          updateObj.status = newGroupStatus;
          setGroupStatus(newGroupStatus);
        }
        updates.push(updateDoc(groupRef, updateObj));

        if (responseType === 'approve' && asset.parentAdId) {
          const relatedQuery = query(
            collection(db, 'adGroups', asset.adGroupId, 'assets'),
            where('parentAdId', '==', asset.parentAdId)
          );
          const relatedSnap = await getDocs(relatedQuery);
          updates.push(
            Promise.all(
              relatedSnap.docs.map((d) =>
                updateDoc(doc(db, 'adGroups', asset.adGroupId, 'assets', d.id), {
                  isResolved: true,
                })
              )
            )
          );
          updates.push(
            updateDoc(
              doc(db, 'adGroups', asset.adGroupId, 'assets', asset.parentAdId),
              { isResolved: true }
            )
          );
        }
      }
      setResponses((prev) => ({ ...prev, [url]: respObj }));
    }

    const updatePromise = Promise.all(updates)
      .then(() => {
        if (groupId) {
          localStorage.setItem(
            `lastViewed-${groupId}`,
            new Date().toISOString()
          );
        }
      })
      .catch((err) => {
        console.error('Failed to submit response', err);
      });

    setComment('');
    setShowComment(false);
    setTimeout(() => {
      setCurrentIndex((i) => i + 1);
      if (responseType === 'reject') {
        const newCount = rejectionCount + 1;
        setRejectionCount(newCount);
        if (newCount === 5) {
          setShowStreakModal(true);
        }
      }
      setAnimating(null);
    }, 400);
    // free UI interactions while waiting for Firestore updates
    setSubmitting(false);
    setEditing(false);

    await updatePromise;
  };

  const submitNote = async () => {
    if (!currentAd?.adGroupId) {
      setShowNoteInput(false);
      setClientNote('');
      return;
    }
    setNoteSubmitting(true);
    try {
      await updateDoc(doc(db, 'adGroups', currentAd.adGroupId), {
        clientNote: clientNote.trim(),
        clientNoteTimestamp: serverTimestamp(),
        hasClientNote: true,
      });
    } catch (err) {
      console.error('Failed to submit note', err);
    } finally {
      setNoteSubmitting(false);
      setClientNote('');
      setShowNoteInput(false);
      setAskContinue(true);
    }
  };

  if (loading) {
    return <div className="text-center mt-10">Loading...</div>;
  }

  if (groupStatus === 'locked') {
    return <div className="text-center mt-10">This ad group is locked.</div>;
  }

  if (!ads || ads.length === 0) {
    return (
      <div className="text-center mt-10">
        {hasPending ? 'ads are pending' : 'No ads assigned to your account.'}
      </div>
    );
  }

  if (pendingOnly) {
    return (
      <div className="flex flex-col items-center justify-center min-h-screen space-y-4 text-center">
          {agencyId && (
            <OptimizedImage
              pngUrl={agency.logoUrl || DEFAULT_LOGO_URL}
              alt={`${agency.name || 'Agency'} logo`}
              loading="eager"
              cacheKey={agency.logoUrl || DEFAULT_LOGO_URL}
              className="mb-2 max-h-16 w-auto"
            />
          )}
        <h1 className="text-2xl font-bold">Ads Pending Review</h1>
        <p className="text-lg">We'll notify you when your ads are ready.</p>
      </div>
    );
  }

  if (currentIndex >= reviewAds.length) {
    if (groupId) {
      localStorage.setItem(
        `lastViewed-${groupId}`,
        new Date().toISOString()
      );
    }
    const allResponses = Object.values(responses);
    const approvedCount = allResponses.filter((r) => r.response === 'approve').length;
    const approvedAds = ads.filter((a) => {
      const url = a.adUrl || a.firebaseUrl;
      return responses[url]?.response === 'approve';
    });
    const approvedMap = {};
    const order = { '9x16': 0, '3x5': 1, '1x1': 2 };
    approvedAds.forEach((a) => {
      const info = parseAdFilename(a.filename || '');
      const recipe = a.recipeCode || info.recipeCode || 'unknown';
      const aspect = a.aspectRatio || info.aspectRatio || '';
      const item = { ...a, recipeCode: recipe, aspectRatio: aspect };
      if (!approvedMap[recipe]) approvedMap[recipe] = [];
      approvedMap[recipe].push(item);
    });
    const approvedGroups = Object.entries(approvedMap).map(([recipeCode, list]) => {
      list.sort((a, b) => (order[a.aspectRatio] ?? 99) - (order[b.aspectRatio] ?? 99));
      return { recipeCode, assets: list };
    });
    const heroGroups = approvedGroups.map((g) => {
      const hero =
        g.assets.find((a) => a.aspectRatio === '9x16') ||
        g.assets.find((a) => a.aspectRatio === '3x5') ||
        g.assets[0];
      return { recipeCode: g.recipeCode, hero, assets: g.assets };
    });

    const handleReviewAll = () => {
      const heroMap = {};
      ads.forEach((a) => {
        const info = parseAdFilename(a.filename || '');
        const recipe = a.recipeCode || info.recipeCode || 'unknown';
        if (!heroMap[recipe]) heroMap[recipe] = [];
        heroMap[recipe].push(a);
      });
      const prefOrder = ['9x16', '3x5', '1x1', '4x5', 'Pinterest', 'Snapchat'];
      const heroList = Object.values(heroMap).map((list) => {
        for (const asp of prefOrder) {
          const f = list.find((x) =>
            (x.aspectRatio || parseAdFilename(x.filename || '').aspectRatio || '') === asp
          );
          if (f) return f;
        }
        return list[0];
      });
      heroList.sort((a, b) => {
        const rA = a.recipeCode || parseAdFilename(a.filename || '').recipeCode || '';
        const rB = b.recipeCode || parseAdFilename(b.filename || '').recipeCode || '';
        return rA.localeCompare(rB);
      });
      setReviewAds(heroList);
      setCurrentIndex(0);
      setSecondPass(true);
    };

    return (
      <div className="flex flex-col items-center justify-center min-h-screen space-y-4 text-center">
          {agencyId && (
            <OptimizedImage
              pngUrl={agency.logoUrl || DEFAULT_LOGO_URL}
              alt={`${agency.name || 'Agency'} logo`}
              loading="eager"
              cacheKey={agency.logoUrl || DEFAULT_LOGO_URL}
              className="mb-2 max-h-16 w-auto"
            />
          )}
        <h1 className="text-2xl font-bold">Thank you for your feedback!</h1>
        <h2 className="text-xl">
          You've approved{' '}
          <span style={{ color: 'var(--approved-color)' }}>{approvedCount}</span>{' '}
          ads.
        </h2>
        <div className="flex flex-wrap justify-center gap-2 w-full max-w-6xl mx-auto">
          {(finalGallery ? heroGroups : heroGroups.slice(0, 3)).map((g) => {
            const showSet = finalGallery ? g.assets : [g.hero];
            return showSet.map((a, idx) => (
              <OptimizedImage
                key={`${g.recipeCode}-${idx}`}
                pngUrl={a.firebaseUrl}
                webpUrl={a.firebaseUrl.replace(/\.png$/, '.webp')}
                alt={a.filename}
                className="w-24 h-24 object-contain"
              />
            ));
          })}
        </div>
        {/* table and rejected button removed */}
        <button
          onClick={handleReviewAll}
          className="btn-secondary"
        >
          Change Feedback
        </button>
        <button
          onClick={() => setFinalGallery((p) => !p)}
          className="btn-secondary"
        >
          {finalGallery ? 'Close Gallery' : 'View Gallery'}
        </button>
      </div>
    );
  }

  return (
    <div className="flex flex-col items-center justify-center min-h-screen space-y-4">
      {showStreakModal && (
        <div className="fixed inset-0 flex items-center justify-center bg-black bg-opacity-50 z-50">
          <div className="bg-white p-4 rounded shadow max-w-sm space-y-4 dark:bg-[var(--dark-sidebar-bg)] dark:text-[var(--dark-text)]">
            {!showNoteInput && !askContinue && (
              <>
                <p className="mb-4 text-center text-lg font-medium">You’ve rejected 5 ads so far. Leave a note so we can regroup?</p>
                <div className="flex justify-center space-x-2">
                  <button
                    onClick={() => setShowNoteInput(true)}
                    className="btn-primary px-3 py-1"
                  >
                    Leave Note
                  </button>
                  <button
                    onClick={() => {
                      setShowStreakModal(false);
                      setShowNoteInput(false);
                      setAskContinue(false);
                    }}
                    className="btn-secondary px-3 py-1 text-white"
                  >
                    Keep reviewing
                  </button>
                </div>
              </>
            )}
            {showNoteInput && !askContinue && (
              <div className="flex flex-col space-y-2">
                <textarea
                  value={clientNote}
                  onChange={(e) => setClientNote(e.target.value)}
                  className="w-full p-2 border rounded"
                  rows={3}
                  placeholder="Leave a note for the designer..."
                />
                <div className="flex justify-center space-x-2">
                  <button
                    onClick={submitNote}
                    disabled={noteSubmitting}
                    className="btn-primary px-3 py-1"
                  >
                    Submit Note
                  </button>
                  <button
                    onClick={() => {
                      setShowNoteInput(false);
                      setClientNote('');
                    }}
                    className="btn-secondary px-3 py-1 text-white"
                  >
                    Cancel
                  </button>
                </div>
              </div>
            )}
            {askContinue && (
              <>
                <p className="mb-4 text-center text-lg font-medium">Continue Review?</p>
                <div className="flex justify-center space-x-2">
                  <button
                    onClick={() => {
                      setShowStreakModal(false);
                      setAskContinue(false);
                    }}
                    className="btn-primary px-3 py-1"
                  >
                    Yes
                  </button>
                  <button onClick={handleStopReview} className="btn-secondary px-3 py-1 text-white">
                    No
                  </button>
                </div>
              </>
            )}
          </div>
        </div>
      )}
        <div className="relative flex flex-col items-center w-fit mx-auto">
          {agencyId && (
            <OptimizedImage
              pngUrl={agency.logoUrl || DEFAULT_LOGO_URL}
              alt={`${agency.name || 'Agency'} logo`}
              loading="eager"
              cacheKey={agency.logoUrl || DEFAULT_LOGO_URL}
              className="mb-2 max-h-16 w-auto"
            />
          )}
        {/* Gallery view removed */}
        {!secondPass && (
          <div className="relative w-full max-w-md mb-2.5 flex justify-center">
            <button
              type="button"
              onClick={() => navigate(-1)}
              aria-label="Exit Review"
              className="absolute left-0 top-1/2 -translate-y-1/2 text-gray-500 hover:text-black dark:hover:text-white"
            >
              <FiX />
            </button>
            <div
              className="progress-bar"
              role="progressbar"
              aria-valuenow={progress}
              aria-valuemin="0"
              aria-valuemax="100"
            >
              <div
                className="progress-bar-inner"
                style={{ width: `${progress}%` }}
              />
            </div>
          </div>
        )}
        {currentRecipeGroup && currentRecipeGroup.assets.length > 1 && (
          <button
            onClick={() => setShowSizes((p) => !p)}
            className="text-xs text-gray-500 mb-2 px-2 py-0.5 rounded-full transition-colors hover:bg-gray-200"
          >
            {currentRecipeGroup.assets.length} sizes
          </button>
        )}
        <div className="flex justify-center relative">
          {(animating || (dragging && Math.abs(swipeX) > 10)) &&
            nextAdUrl &&
            !showSizes && (
            <OptimizedImage
              pngUrl={nextAdUrl}
              webpUrl={nextAdUrl.replace(/\.png$/, '.webp')}
              alt="Next ad"
              loading="eager"
              className="absolute top-0 left-1/2 -translate-x-1/2 z-0 max-w-[90%] max-h-[72vh] mx-auto rounded shadow pointer-events-none"
            />
          )}
          <div
            onTouchStart={handleTouchStart}
            onTouchMove={handleTouchMove}
            onTouchEnd={handleTouchEnd}
            className={`relative z-10 ${
              isMobile && showSizes
                ? 'flex flex-col items-center overflow-y-auto h-[72vh]'
                : 'size-container'
            } ${animating === 'approve' ? 'approve-slide' : ''} ${
              animating === 'reject' ? 'reject-slide' : ''
            }`}
            style={
              isMobile && showSizes
                ? {}
                : animating
                ? {}
                : {
                    transform: showSizes
                      ? `translateX(-${otherSizes.length * 55}%)`
                      : `translateX(${swipeX}px)`,
                    transition: dragging ? 'none' : undefined,
                  }
            }
          >
            <OptimizedImage
              pngUrl={displayAdUrl}
<<<<<<< HEAD
              webpUrl={displayAdUrl ? displayAdUrl.replace(/\.png$/, '.webp') : undefined}
=======
              webpUrl={displayAdUrl.replace(/\.png$/, '.webp')}
>>>>>>> 1f49531b
              alt="Ad"
              loading="eager"
              style={
                isMobile && showSizes
                  ? { maxHeight: `${72 / (otherSizes.length + 1)}vh` }
                  : {}
              }
              className={`relative max-w-[90%] mx-auto rounded shadow ${
                isMobile && showSizes ? 'mb-2' : 'max-h-[72vh]'
              }`}
            />
            {currentAd && (currentAd.version || 1) > 1 && (
              <span onClick={openVersionModal} className="version-badge cursor-pointer">V{currentAd.version || 1}</span>
            )}
            {otherSizes.map((a, idx) => (
              <OptimizedImage
                key={idx}
                pngUrl={a.firebaseUrl}
                webpUrl={a.firebaseUrl.replace(/\.png$/, '.webp')}
                alt={a.filename}
                style={
                  isMobile && showSizes
                    ? { maxHeight: `${72 / (otherSizes.length + 1)}vh` }
                    : {
                        transform: showSizes
                          ? `translateX(${(idx + 1) * 110}%)`
                          : 'translateX(0)',
                        opacity: showSizes ? 1 : 0,
                      }
                }
                className={`max-w-[90%] mx-auto rounded shadow ${
                  isMobile && showSizes ? 'mb-2 relative' : 'size-thumb max-h-[72vh]'
                }`}
              />
            ))}
          </div>
        </div>
      </div>

      {!showSizes && (showSecondView ? (
        <div className="flex items-center space-x-4">
          {currentIndex > 0 && (
            <button
              aria-label="Previous"
              onClick={() =>
                setCurrentIndex((i) => Math.max(0, i - 1))
              }
              className="btn-arrow"
            >
              &lt;
            </button>
          )}
          <div className="text-center space-y-2">
            <span
              className={`status-badge text-lg status-${
                selectedResponse === 'edit'
                  ? 'edit_requested'
                  : selectedResponse === 'reject'
                  ? 'rejected'
                  : 'approved'
              }`}
            >
              {statusMap[selectedResponse]}
            </span>
            {selectedResponse === 'edit' && currentAd.comment && (
              <p className="text-sm">{currentAd.comment}</p>
            )}
            <button
              onClick={() => setEditing(true)}
              className="btn-secondary"
            >
              Change
            </button>
          </div>
          {currentIndex < reviewAds.length - 1 && (
            <button
              aria-label="Next"
              onClick={() =>
                setCurrentIndex((i) => Math.min(reviewAds.length - 1, i + 1))
              }
              className="btn-arrow"
            >
              &gt;
            </button>
          )}
        </div>
      ) : (
        <>
          <div className="flex space-x-4">
            <button
              onClick={() => submitResponse('reject')}
              className={`btn-reject ${selectedResponse && selectedResponse !== 'reject' ? 'opacity-50' : ''}`}
              disabled={submitting}
            >
              Reject
            </button>
            <button
              onClick={() => setShowComment(true)}
              className={`btn-edit ${selectedResponse && selectedResponse !== 'edit' ? 'opacity-50' : ''}`}
              disabled={submitting}
              aria-label="Request Edit"
            >
              <FiEdit />
            </button>
            <button
              onClick={() => submitResponse('approve')}
              className={`btn-approve ${selectedResponse && selectedResponse !== 'approve' ? 'opacity-50' : ''}`}
              disabled={submitting}
            >
              Approve
            </button>
          </div>
          {showComment && (
            <div className="flex flex-col items-center space-y-2 w-full max-w-sm">
              <textarea
                value={comment}
                onChange={(e) => setComment(e.target.value)}
                className="w-full p-2 border rounded"
                placeholder="Add comments..."
                rows={3}
              />
              <button
                onClick={() => submitResponse('edit')}
                className="btn-primary"
                disabled={submitting}
              >
                Submit
              </button>
            </div>
          )}
        </>
      ))}
      {versionModal && (
        <div className="fixed inset-0 flex items-center justify-center bg-black bg-opacity-50 z-50">
          <div className="bg-white p-4 rounded shadow max-w-md text-center">
            <div className="mb-2 space-x-2">
              <button onClick={() => setVersionView('current')} className="btn-secondary px-2 py-1">
                V{versionModal.current.version || 1}
              </button>
              <button onClick={() => setVersionView('previous')} className="btn-secondary px-2 py-1">
                V{versionModal.previous.version || 1} (replaced)
              </button>
            </div>
            <OptimizedImage
              pngUrl={versionView === 'previous' ? versionModal.previous.firebaseUrl : versionModal.current.firebaseUrl}
              webpUrl={(versionView === 'previous' ? versionModal.previous.firebaseUrl : versionModal.current.firebaseUrl).replace(/\.png$/, '.webp')}
              alt="Ad version"
              className="max-w-full max-h-[70vh] mx-auto"
            />
            <button onClick={closeVersionModal} className="mt-2 btn-primary px-3 py-1">
              Close
            </button>
          </div>
        </div>
      )}
    </div>
  );
};

export default Review;<|MERGE_RESOLUTION|>--- conflicted
+++ resolved
@@ -285,11 +285,9 @@
     currentAd && typeof currentAd === 'object'
       ? currentAd.adUrl || currentAd.firebaseUrl
       : currentAd;
-<<<<<<< HEAD
+
   const displayAdUrl = usePreloadedImage(adUrl) || '';
-=======
-  const displayAdUrl = usePreloadedImage(adUrl);
->>>>>>> 1f49531b
+
   const brandCode =
     currentAd && typeof currentAd === 'object' ? currentAd.brandCode : undefined;
   const groupName =
@@ -935,11 +933,7 @@
           >
             <OptimizedImage
               pngUrl={displayAdUrl}
-<<<<<<< HEAD
               webpUrl={displayAdUrl ? displayAdUrl.replace(/\.png$/, '.webp') : undefined}
-=======
-              webpUrl={displayAdUrl.replace(/\.png$/, '.webp')}
->>>>>>> 1f49531b
               alt="Ad"
               loading="eager"
               style={
