// © 2025 Studio Tak. All rights reserved.
// This file is part of a proprietary software project. Do not distribute.
import React, {
  useState,
  useEffect,
  useMemo,
  useRef,
  useImperativeHandle,
  forwardRef,
  useCallback,
} from 'react';
import {
  FiGrid,
  FiCheck,
  FiType,
  FiMessageSquare,
  FiPlus,
  FiEdit3,
  FiCheckCircle,
  FiHome,
  FiDownload,
  FiMoreHorizontal,
} from 'react-icons/fi';
import { useNavigate } from 'react-router-dom';
import {
  collection,
  collectionGroup,
  query,
  where,
  getDocs,
  getDoc,
  addDoc,
  serverTimestamp,
  doc,
  updateDoc,
  increment,
  setDoc,
  arrayUnion,
  deleteDoc,
  onSnapshot,
  orderBy,
} from 'firebase/firestore';
import { db } from './firebase/config';
import useAgencyTheme from './useAgencyTheme';
import { DEFAULT_LOGO_URL } from './constants';
import OptimizedImage from './components/OptimizedImage.jsx';
import VideoPlayer from './components/VideoPlayer.jsx';
import GalleryModal from './components/GalleryModal.jsx';
import VersionModal from './components/VersionModal.jsx';
import EditRequestModal from './components/EditRequestModal.jsx';
import CopyRecipePreview from './CopyRecipePreview.jsx';
import RecipePreview from './RecipePreview.jsx';
import HelpdeskModal from './components/HelpdeskModal.jsx';
import Modal from './components/Modal.jsx';
import InfoTooltip from './components/InfoTooltip.jsx';
import isVideoUrl from './utils/isVideoUrl';
import parseAdFilename from './utils/parseAdFilename';
import diffWords from './utils/diffWords';
import LoadingOverlay from "./LoadingOverlay";
import OverflowMenu from './components/OverflowMenu.jsx';
import NotificationDot from './components/NotificationDot.jsx';
import debugLog from './utils/debugLog';
import useDebugTrace from './utils/useDebugTrace';
import { DEFAULT_ACCENT_COLOR } from './themeColors';
import { applyAccentColor } from './utils/theme';
import useSiteSettings from './useSiteSettings';
import { deductCredits } from './utils/credits';
import getVersion from './utils/getVersion';
import stripVersion from './utils/stripVersion';
import { isRealtimeReviewerEligible } from './utils/realtimeEligibility';
import notifySlackStatusChange from './utils/notifySlackStatusChange';
import { toDateSafe, countUnreadHelpdeskTickets } from './utils/helpdesk';
const normalizeKeyPart = (value) => {
  if (value === null || value === undefined) return '';
  if (typeof value === 'string') return value.trim();
  return String(value);
};

const combineClasses = (...classes) => classes.filter(Boolean).join(' ');

const getAssetDocumentId = (asset) =>
  normalizeKeyPart(
    asset?.assetId ||
      asset?.id ||
      asset?.documentId ||
      asset?.docId ||
      asset?.originalAssetId ||
      asset?.originalId,
  );

const getAssetParentId = (asset) =>
  normalizeKeyPart(asset?.parentAdId || asset?.parentId || asset?.originalParentId);

const getAssetUnitId = (asset) =>
  normalizeKeyPart(
    asset?.adUnitId ||
      asset?.unitId ||
      asset?.rootAdId ||
      asset?.rootAssetId ||
      asset?.assetFamilyId ||
      asset?.recipeAssetId ||
      asset?.creativeId,
  );

const getAssetUrlKey = (asset) =>
  normalizeKeyPart(asset?.adUrl || asset?.firebaseUrl || asset?.assetUrl);

const assetsReferToSameDoc = (first, second) => {
  if (!first || !second) return false;
  const firstId = getAssetDocumentId(first);
  const secondId = getAssetDocumentId(second);
  if (firstId && secondId && firstId === secondId) {
    return true;
  }
  const firstUrl = getAssetUrlKey(first);
  const secondUrl = getAssetUrlKey(second);
  return Boolean(firstUrl && secondUrl && firstUrl === secondUrl);
};

const assetMatchesReference = (asset, referenceId) => {
  const normalized = normalizeKeyPart(referenceId);
  if (!asset || !normalized) return false;
  return (
    getAssetDocumentId(asset) === normalized ||
    getAssetParentId(asset) === normalized ||
    getAssetUnitId(asset) === normalized
  );
};

const getRecipeVersionUnitKey = (asset) => {
  if (!asset) return '';
  const info = parseAdFilename(asset.filename || '');
  const recipe =
    normalizeKeyPart(
      asset.recipeCode ||
        asset.recipeId ||
        asset.recipe ||
        info.recipeCode,
    ) || '';
  if (!recipe) return '';
  const adGroupId =
    normalizeKeyPart(
      asset.adGroupId || asset.groupId || asset.groupCode || info.adGroupCode,
    ) || '';
  const version = normalizeKeyPart(getVersion(asset));
  if (!version) return '';
  const parts = [];
  if (adGroupId) parts.push(adGroupId);
  parts.push(recipe);
  parts.push(`v${version}`);
  return parts.join('|');
};

const getAdUnitKey = (asset) => {
  if (!asset) return '';
  const info = parseAdFilename(asset.filename || '');
  const recipe =
    normalizeKeyPart(
      asset.recipeCode ||
        asset.recipeId ||
        asset.recipe ||
        info.recipeCode,
    ) || '';
  const adGroupId =
    normalizeKeyPart(
      asset.adGroupId || asset.groupId || asset.groupCode || info.adGroupCode,
    ) || '';
  const aspect = normalizeKeyPart(asset.aspectRatio || info.aspectRatio || '');

  let rootId = getAssetUnitId(asset) || getAssetParentId(asset);

  if (!rootId) {
    const stripped = stripVersion(asset.filename || '');
    if (stripped) {
      rootId = normalizeKeyPart(stripped);
    }
  }

  if (!rootId) {
    rootId = getAssetDocumentId(asset);
  }

  if (!rootId) {
    rootId = getAssetUrlKey(asset);
  }

  if (rootId && aspect) {
    const suffix = `_${aspect.toLowerCase()}`;
    const lowerRoot = rootId.toLowerCase();
    if (lowerRoot.endsWith(suffix)) {
      rootId = rootId.slice(0, -suffix.length);
    }
  }

  if (!rootId) {
    const fallback = getAssetDocumentId(asset);
    if (fallback) {
      rootId = `asset:${fallback}`;
    }
  }

  const parts = [];
  if (adGroupId) parts.push(adGroupId);
  if (recipe) parts.push(recipe);
  if (rootId) parts.push(rootId);

  return parts.join('|');
};

const isSameAdUnit = (first, second) => {
  if (!first || !second) return false;
  if (assetsReferToSameDoc(first, second)) {
    return true;
  }

  const firstParent = getAssetParentId(first);
  const secondParent = getAssetParentId(second);
  const firstUnit = getAssetUnitId(first);
  const secondUnit = getAssetUnitId(second);
  const firstId = getAssetDocumentId(first);
  const secondId = getAssetDocumentId(second);

  if (firstParent) {
    if (secondParent && secondParent === firstParent) return true;
    if (secondId && secondId === firstParent) return true;
    if (secondUnit && secondUnit === firstParent) return true;
  }

  if (secondParent) {
    if (firstParent && firstParent === secondParent) return true;
    if (firstId && firstId === secondParent) return true;
    if (firstUnit && firstUnit === secondParent) return true;
  }

  if (firstUnit) {
    if (secondUnit && secondUnit === firstUnit) return true;
    if (secondParent && secondParent === firstUnit) return true;
    if (secondId && secondId === firstUnit) return true;
  }

  if (secondUnit) {
    if (firstParent && firstParent === secondUnit) return true;
    if (firstId && firstId === secondUnit) return true;
  }

  const firstUrl = getAssetUrlKey(first);
  const secondUrl = getAssetUrlKey(second);
  if (firstUrl && secondUrl && firstUrl === secondUrl) {
    return true;
  }

  const firstRecipeVersionKey = getRecipeVersionUnitKey(first);
  const secondRecipeVersionKey = getRecipeVersionUnitKey(second);
  if (
    firstRecipeVersionKey &&
    secondRecipeVersionKey &&
    firstRecipeVersionKey === secondRecipeVersionKey
  ) {
    return true;
  }

  const firstKey = getAdUnitKey(first);
  const secondKey = getAdUnitKey(second);
  if (firstKey && secondKey) {
    return firstKey === secondKey;
  }
  return false;
};

const getAdKey = (ad, index = 0) => {
  if (!ad) return `ad-${index}`;
  return (
    ad.assetId ||
    ad.id ||
    ad.firebaseUrl ||
    ad.adUrl ||
    ad.filename ||
    `${ad.recipeCode || 'ad'}-${index}`
  );
};

const getAdUnitCandidateKey = (asset) => {
  if (!asset) return '';
  return (
    getRecipeVersionUnitKey(asset) ||
    getAdUnitKey(asset) ||
    getAssetUnitId(asset) ||
    getAssetParentId(asset) ||
    getAssetDocumentId(asset) ||
    getAssetUrlKey(asset) ||
    asset.assetId ||
    asset.id ||
    ''
  );
};

const dedupeByAdUnit = (list = []) => {
  const seen = new Set();
  return list.filter((item) => {
    if (!item) return false;
    const key = getAdUnitCandidateKey(item);
    if (!key) {
      return true;
    }
    if (seen.has(key)) {
      return false;
    }
    seen.add(key);
    return true;
  });
};

const isSafari =
  typeof navigator !== 'undefined' &&
  /^((?!chrome|android).)*safari/i.test(navigator.userAgent);

const BUFFER_COUNT = 3;

const normalizeAspectKey = (value) => {
  const normalized = normalizeKeyPart(value);
  if (!normalized) return '';
  const compact = normalized.replace(/\s+/g, '');
  const match = compact.match(/^([0-9.]+)(?:[:xX\/])([0-9.]+)$/);
  if (match) {
    return `${match[1]}x${match[2]}`.toLowerCase();
  }
  return compact.toLowerCase();
};

const getCssAspectRatioValue = (aspect) => {
  const normalized = normalizeKeyPart(aspect);
  if (!normalized) return '';
  const compact = normalized.replace(/\s+/g, '');
  const match = compact.match(/^([0-9.]+)(?:[:xX\/])([0-9.]+)$/);
  if (!match) return '';
  return `${match[1]}/${match[2]}`;
};

const REVIEW_V2_ASPECT_ORDER = [
  '9x16',
  '',
  '1x1',
  '3x5',
  '4x5',
  'Pinterest',
  'Snapchat',
].map(normalizeAspectKey);

const getReviewAspectPriority = (aspect) => {
  const normalized = normalizeAspectKey(aspect);
  const idx = REVIEW_V2_ASPECT_ORDER.indexOf(normalized);
  return idx === -1 ? REVIEW_V2_ASPECT_ORDER.length : idx;
};

const compareRecipeCodes = (first, second) => {
  const a = normalizeKeyPart(first);
  const b = normalizeKeyPart(second);
  if (!a && !b) return 0;
  if (!a) return 1;
  if (!b) return -1;
  return a.localeCompare(b, undefined, { numeric: true, sensitivity: 'base' });
};

const Review = forwardRef(
  (
    {
      user,
      userRole = null,
      brandCodes = [],
      groupId = null,
      reviewerName = '',
      agencyId = null,
      brandDashboardSlug = '',
      allowPublicListeners = true,
      isPublicReviewer = false,
    },
    ref,
  ) => {
  const [ads, setAds] = useState([]); // full list of ads
  const [reviewAds, setReviewAds] = useState([]); // ads being reviewed in the current pass
  const [currentIndex, setCurrentIndex] = useState(0);
  const [comment, setComment] = useState('');
  const [showEditModal, setShowEditModal] = useState(false);
  const [editCopy, setEditCopy] = useState('');
  const [origCopy, setOrigCopy] = useState('');
  const [editModalMode, setEditModalMode] = useState('all');
  const [clientNote, setClientNote] = useState('');
  const [noteSubmitting, setNoteSubmitting] = useState(false);
  const [rejectionCount, setRejectionCount] = useState(0);
  const [showStreakModal, setShowStreakModal] = useState(false);
  const [showNoteInput, setShowNoteInput] = useState(false);
  const [askContinue, setAskContinue] = useState(false);
  const [loading, setLoading] = useState(true);
  const [firstAdLoaded, setFirstAdLoaded] = useState(false);
  const [logoReady, setLogoReady] = useState(false);
  const [submitting, setSubmitting] = useState(false);
  const [responses, setResponses] = useState({}); // map of adUrl -> response object
  const [allAds, setAllAds] = useState([]); // includes all non-pending versions
  const [versionModal, setVersionModal] = useState(null); // {current, previous}
  const [versionView, setVersionView] = useState('current');
  const [versionIndex, setVersionIndex] = useState(0); // index into versions array
  const [recipes, setRecipes] = useState([]); // ad recipes for brief review
  const [recipesLoaded, setRecipesLoaded] = useState(false);
  const [groupBrandCode, setGroupBrandCode] = useState('');
  const [finalGallery, setFinalGallery] = useState(false);
  const [showSizes, setShowSizes] = useState(false);
  const [showGallery, setShowGallery] = useState(false);
  const [copyCards, setCopyCards] = useState([]);
  const [showCopyModal, setShowCopyModal] = useState(false);
  const actionsMenuRef = useRef(null);
  const [modalCopies, setModalCopies] = useState([]);
  const [reviewVersion, setReviewVersion] = useState(null);
  const [showHelpdeskModal, setShowHelpdeskModal] = useState(false);
  const [helpdeskTickets, setHelpdeskTickets] = useState([]);
  const [helpdeskReadVersion, setHelpdeskReadVersion] = useState(0);
  const [showFinalizeModal, setShowFinalizeModal] = useState(null);
  const [finalizeProcessing, setFinalizeProcessing] = useState(false);
  const [timedOut, setTimedOut] = useState(false);
  const [started, setStarted] = useState(false);
  const [allHeroAds, setAllHeroAds] = useState([]); // hero list for all ads
  const [versionMode, setVersionMode] = useState(false); // reviewing new versions
  const [animating, setAnimating] = useState(null); // 'approve' | 'reject'
  const [showVersionMenu, setShowVersionMenu] = useState(false);
  const [cardVersionIndices, setCardVersionIndices] = useState({});
  const [swipeX, setSwipeX] = useState(0);
  const [dragging, setDragging] = useState(false);
  const [fadeIn, setFadeIn] = useState(false);
  const [expandedRequests, setExpandedRequests] = useState({});
  const [pendingResponseContext, setPendingResponseContext] = useState(null);
  const [manualStatus, setManualStatus] = useState({});
  const statusBarSentinelRef = useRef(null);
  const statusBarRef = useRef(null);
  const toolbarRef = useRef(null);
  const recipePreviewRef = useRef(null);
  const [statusBarPinned, setStatusBarPinned] = useState(false);
  const [toolbarOffset, setToolbarOffset] = useState(0);
  const preloads = useRef([]);
  const touchStartX = useRef(0);
  const touchStartY = useRef(0);
  const touchEndX = useRef(0);
  const touchEndY = useRef(0);

  const resolvedReviewerName = useMemo(() => {
    if (typeof reviewerName === 'string' && reviewerName.trim()) {
      return reviewerName.trim();
    }
    if (typeof user?.displayName === 'string' && user.displayName.trim()) {
      return user.displayName.trim();
    }
    if (user?.email) {
      return user.email;
    }
    if (user?.uid) {
      return user.uid;
    }
    return '';
  }, [reviewerName, user]);

  const reviewerIdentifier = useMemo(
    () => resolvedReviewerName || 'anonymous',
    [resolvedReviewerName],
  );

  const helpdeskBrandCode = useMemo(() => {
    const normalizedGroup = typeof groupBrandCode === 'string'
      ? groupBrandCode.trim()
      : '';
    if (normalizedGroup) return normalizedGroup;
    if (Array.isArray(brandCodes)) {
      const found = brandCodes.find(
        (code) => typeof code === 'string' && code.trim(),
      );
      if (found) return found.trim();
    }
    return '';
  }, [groupBrandCode, brandCodes]);

  const canUpdateGroupDoc = !isPublicReviewer;
  const reviewerNameValue = resolvedReviewerName;
  const userUid = user?.uid || null;
  const realtimeEnabled = useMemo(
    () => {
      return isRealtimeReviewerEligible({
        allowPublicListeners,
        isPublicReviewer,
        isAuthenticated: Boolean(userUid),
        reviewerName: reviewerNameValue,
      });
    },
    [allowPublicListeners, isPublicReviewer, userUid, reviewerNameValue],
  );

  const performGroupUpdate = useCallback(
    async (
      targetGroupId,
      update,
      { type = 'generic', publicUpdate = update } = {},
    ) => {
      if (!targetGroupId || !update) return;
      if (canUpdateGroupDoc) {
        await updateDoc(doc(db, 'adGroups', targetGroupId), update);
        return;
      }
      if (!publicUpdate || Object.keys(publicUpdate).length === 0) return;
      await addDoc(collection(db, 'adGroups', targetGroupId, 'publicUpdates'), {
        type,
        update: publicUpdate,
        createdAt: serverTimestamp(),
        reviewer: reviewerIdentifier,
        source: 'public-review',
      });
    },
    [canUpdateGroupDoc, reviewerIdentifier],
  );
  const advancedRef = useRef(false);
  const firstAdUrlRef = useRef(null);
  const logoUrlRef = useRef(null);
  const [initialStatus, setInitialStatus] = useState(null);
  const [groupStatus, setGroupStatus] = useState(null);
  const normalizedGroupStatus = useMemo(() => {
    if (!groupStatus) return '';
    return String(groupStatus).trim().toLowerCase();
  }, [groupStatus]);
  const isGroupReviewed =
    normalizedGroupStatus === 'reviewed' || normalizedGroupStatus === 'done';
  const reviewedLockMessage =
    'This ad group review has been finalized. Further changes are disabled.';
  const [historyEntries, setHistoryEntries] = useState({});
  const [recipeCopyMap, setRecipeCopyMap] = useState({});
  // refs to track latest values for cleanup on unmount
  const currentIndexRef = useRef(currentIndex);
  const reviewLengthRef = useRef(reviewAds.length);
  const publicHistoryKeyRef = useRef(null);
  const publicRealtimeRef = useRef({
    key: null,
    assetUnsub: null,
    historyUnsubs: new Map(),
  });
  const cleanupPublicRealtime = useCallback(() => {
    const state = publicRealtimeRef.current;
    if (!state) {
      return;
    }
    const hadAssetListener = Boolean(state.assetUnsub);
    const hadHistoryListeners = Boolean(
      state.historyUnsubs && state.historyUnsubs.size > 0,
    );
    const hadKey = state.key !== null || publicHistoryKeyRef.current !== null;
    if (state.assetUnsub) {
      state.assetUnsub();
      state.assetUnsub = null;
    }
    if (state.historyUnsubs && state.historyUnsubs.size > 0) {
      state.historyUnsubs.forEach((entry) => {
        try {
          entry.unsub();
        } catch (err) {
          console.error('Failed to clean up public history listener', err);
        }
      });
      state.historyUnsubs.clear();
    }
    state.key = null;
    publicHistoryKeyRef.current = null;
    if (hadAssetListener || hadHistoryListeners || hadKey) {
      setHistoryEntries({});
    }
  }, []);
  const { agency } = useAgencyTheme(agencyId);
  const { settings } = useSiteSettings(false);
  const reviewLogoUrl = useMemo(
    () =>
      agency?.logoUrl ||
      settings?.campfireLogoUrl ||
      settings?.logoUrl ||
      DEFAULT_LOGO_URL,
    [agency?.logoUrl, settings?.campfireLogoUrl, settings?.logoUrl],
  );
  const reviewLogoAlt = agency?.name
    ? `${agency.name} logo`
    : 'Campfire logo';

  useEffect(() => {
    currentIndexRef.current = currentIndex;
  }, [currentIndex]);

  useEffect(() => {
    reviewLengthRef.current = reviewAds.length;
  }, [reviewAds.length]);

  useEffect(() => {
    if (reviewVersion !== 2) {
      setStatusBarPinned(false);
      setToolbarOffset(0);
      return;
    }
    if (typeof window === 'undefined' || typeof IntersectionObserver !== 'function') {
      setStatusBarPinned(false);
      setToolbarOffset(0);
      return;
    }
    const sentinel = statusBarSentinelRef.current;
    const statusBarEl = statusBarRef.current;
    if (!sentinel || !statusBarEl) {
      setStatusBarPinned(false);
      return;
    }
    // Add some hysteresis so the pinned state is stable even as the bar
    // changes height when it condenses. Use the sentinel's bottom edge, which
    // aligns with the top edge of the status bar, so we can pin exactly when
    // the bar reaches the top of the viewport. Adjust the pinning threshold by
    // the bar's margin so we only pin once the visible portion touches the top
    // of the viewport.
    const MIN_HYSTERESIS = 8;
    const computeOffsets = () => {
      const computedStyle = window.getComputedStyle(statusBarEl);
      const marginTop = Number.parseFloat(computedStyle?.marginTop || '0') || 0;
      const pinOffset = -marginTop;
      const releaseOffset = Math.max(0, pinOffset + MIN_HYSTERESIS);
      return { pinOffset, releaseOffset };
    };
    let offsets = computeOffsets();
    const updateOffsets = () => {
      offsets = computeOffsets();
    };
    const observerThresholds = Array.from(
      { length: 101 },
      (_, index) => index / 100,
    );
    const observer = new IntersectionObserver(
      ([entry]) => {
        if (!entry) return;
        const sentinelBottom = entry.boundingClientRect.bottom;
        if (!Number.isFinite(sentinelBottom)) {
          return;
        }
        const viewportTop = entry.rootBounds?.top ?? 0;
        setStatusBarPinned((prevPinned) => {
          const { pinOffset, releaseOffset } = offsets;
          const pinThreshold = viewportTop + pinOffset;
          const releaseThreshold = viewportTop + releaseOffset;

          if (prevPinned) {
            if (sentinelBottom >= releaseThreshold) {
              return false;
            }
            return true;
          }
          if (sentinelBottom <= pinThreshold) {
            return true;
          }
          return false;
        });
      },
      {
        threshold: observerThresholds,
      },
    );
    observer.observe(sentinel);
    const supportsResizeObserver = typeof ResizeObserver === 'function';
    const resizeObserver = supportsResizeObserver
      ? new ResizeObserver(updateOffsets)
      : null;
    if (resizeObserver) {
      resizeObserver.observe(statusBarEl);
    }
    window.addEventListener('resize', updateOffsets);
    return () => {
      observer.disconnect();
      if (resizeObserver) {
        resizeObserver.disconnect();
      }
      window.removeEventListener('resize', updateOffsets);
    };
  }, [reviewVersion, reviewAds.length]);

  useEffect(() => {
    if (reviewVersion !== 2) {
      setToolbarOffset(0);
      return undefined;
    }
    if (typeof window === 'undefined') {
      return undefined;
    }

    const toolbarEl = toolbarRef.current;
    if (!toolbarEl) {
      setToolbarOffset(0);
      return undefined;
    }

    const raf =
      typeof window.requestAnimationFrame === 'function'
        ? window.requestAnimationFrame.bind(window)
        : (callback) => window.setTimeout(callback, 16);
    const cancelRaf =
      typeof window.cancelAnimationFrame === 'function'
        ? window.cancelAnimationFrame.bind(window)
        : window.clearTimeout.bind(window);

    let frame = null;

    const updateOffset = () => {
      if (frame !== null) {
        cancelRaf(frame);
      }
      frame = raf(() => {
        frame = null;
        const { height } = toolbarEl.getBoundingClientRect();
        setToolbarOffset((prev) => {
          const next = Math.max(0, Math.round(height));
          return prev === next ? prev : next;
        });
      });
    };

    updateOffset();

    const supportsResizeObserver = typeof ResizeObserver === 'function';
    const resizeObserver = supportsResizeObserver
      ? new ResizeObserver(updateOffset)
      : null;
    if (resizeObserver) {
      resizeObserver.observe(toolbarEl);
    }
    window.addEventListener('resize', updateOffset);

    return () => {
      if (frame !== null) {
        cancelRaf(frame);
      }
      if (resizeObserver) {
        resizeObserver.disconnect();
      }
      window.removeEventListener('resize', updateOffset);
    };
  }, [reviewVersion]);

  useEffect(() => {
    if (![2, 3].includes(reviewVersion)) {
      actionsMenuRef.current?.close?.();
    }
  }, [reviewVersion]);



  useImperativeHandle(ref, () => ({
    openGallery: () => setShowGallery(true),
    openCopy: () => setShowCopyModal(true),
  }));
  const canSubmitEdit = useMemo(() => {
    const trimmedComment = comment.trim();
    const trimmedCopy = editCopy.trim();
    const trimmedOrig = (origCopy || '').trim();
    if (editModalMode === 'note') {
      return trimmedComment.length > 0;
    }
    if (editModalMode === 'copy') {
      return Boolean(trimmedCopy) && trimmedCopy !== trimmedOrig;
    }
    return (
      trimmedComment.length > 0 ||
      (Boolean(trimmedCopy) && trimmedCopy !== trimmedOrig)
    );
  }, [comment, editCopy, origCopy, editModalMode]);

  const copyChanges = useMemo(() => {
    const clean = (arr) =>
      arr.map((c) => ({
        id: c.id || '',
        primary: c.primary || '',
        headline: c.headline || '',
        description: c.description || '',
      }));
    return (
      JSON.stringify(clean(copyCards)) !== JSON.stringify(clean(modalCopies))
    );
  }, [copyCards, modalCopies]);

  const renderCopyModal = () => (
    <div className="fixed inset-0 z-50 flex items-center justify-center bg-black bg-opacity-50 overflow-auto p-4">
      <div className="flex max-h-[90vh] w-full max-w-[50rem] flex-col rounded-xl bg-white p-4 shadow dark:bg-[var(--dark-sidebar-bg)] dark:text-[var(--dark-text)]">
        <div className="mb-2 flex items-center justify-between">
          <h2 className="text-lg font-semibold">Platform Copy</h2>
          <div className="flex gap-2">
            <button
              onClick={() => saveCopyCards(modalCopies)}
              className={`btn-primary ${copyChanges ? '' : 'opacity-50 cursor-not-allowed'}`}
              disabled={!copyChanges}
            >
              Save
            </button>
            <button onClick={() => setShowCopyModal(false)} className="btn-secondary">
              Close
            </button>
          </div>
        </div>
        <p className="mb-2 text-sm">
          These lines appear as the primary text, headline, and description on your Meta ads. Feel free to tweak or remove any of the options.
        </p>
        <div className="flex-1 overflow-auto">
          <CopyRecipePreview
            onSave={saveCopyCards}
            initialResults={copyCards}
            showOnlyResults
            hideBrandSelect
            onCopiesChange={setModalCopies}
          />
        </div>
      </div>
    </div>
  );

<<<<<<< HEAD
=======
  const submitFeedback = async () => {
    if (!feedbackComment.trim() || !groupId) return;
    try {
      setFeedbackSubmitting(true);
      const trimmedComment = feedbackComment.trim();
      await addDoc(collection(db, 'adGroups', groupId, 'feedback'), {
        comment: trimmedComment,
        updatedBy: reviewerName || user.email || 'anonymous',
        updatedAt: serverTimestamp(),
      });
      const { reviewUrl: feedbackReviewUrl, adGroupUrl: feedbackAdGroupUrl } =
        buildDetailLinks();
      await notifySlackStatusChange({
        brandCode: groupBrandCode || brandCode || '',
        adGroupId: groupId,
        adGroupName: adGroupDisplayName,
        status: 'overall-feedback',
        url: feedbackReviewUrl,
        adGroupUrl: feedbackAdGroupUrl,
        note: trimmedComment,
      });
      setFeedbackComment('');
      setShowFeedbackModal(false);
    } catch (err) {
      console.error('Failed to submit feedback', err);
    } finally {
      setFeedbackSubmitting(false);
    }
  };
>>>>>>> bc2b1b61
  useDebugTrace('Review', {
    groupId,
    agencyId,
    brandCodesLength: brandCodes.length,
    currentIndex,
    reviewAdsLength: reviewAds.length,
    animating,
    loading,
  });
  useEffect(() => {
    return () => {
      if (agencyId && ['admin', 'designer'].includes(userRole)) {
        const siteAccent =
          localStorage.getItem('accentColor') || DEFAULT_ACCENT_COLOR;
        applyAccentColor(siteAccent);
      }
    };
  }, [agencyId, userRole]);

  const helpdeskUserId = userUid || '';

  useEffect(() => {
    if (!helpdeskBrandCode || !helpdeskUserId) {
      setHelpdeskTickets([]);
      return () => {};
    }
    const ticketsRef = collection(db, 'requests');
    const helpdeskQuery = query(
      ticketsRef,
      where('type', '==', 'helpdesk'),
      where('brandCode', '==', helpdeskBrandCode),
      where('participants', 'array-contains', helpdeskUserId),
    );
    const unsubscribe = onSnapshot(
      helpdeskQuery,
      (snapshot) => {
        const openTickets = snapshot.docs
          .map((docSnap) => ({ id: docSnap.id, ...docSnap.data() }))
          .filter((ticket) => {
            const status = String(ticket.status || 'new')
              .trim()
              .toLowerCase();
            return status !== 'done';
          })
          .sort((a, b) => {
            const aTime = toDateSafe(
              a.lastMessageAt || a.updatedAt || a.createdAt,
            )?.getTime() || 0;
            const bTime = toDateSafe(
              b.lastMessageAt || b.updatedAt || b.createdAt,
            )?.getTime() || 0;
            return bTime - aTime;
          });
        setHelpdeskTickets(openTickets);
      },
      (error) => {
        console.error('Failed to load helpdesk tickets', error);
        setHelpdeskTickets([]);
      },
    );
    return () => unsubscribe();
  }, [helpdeskBrandCode, helpdeskUserId]);

  const unreadHelpdeskCount = useMemo(
    () => countUnreadHelpdeskTickets(helpdeskTickets),
    [helpdeskTickets, helpdeskReadVersion],
  );
  const hasUnreadHelpdesk = unreadHelpdeskCount > 0;

  const releaseLock = useCallback(() => {
    if (!groupId || initialStatus === 'done') return;
    const idx = currentIndexRef.current;
    const len = reviewLengthRef.current;
    const progress = idx >= len ? null : idx;
    performGroupUpdate(
      groupId,
      {
        reviewProgress: progress,
      },
      {
        type: 'progress',
        publicUpdate: { reviewProgress: progress },
      },
    ).catch(() => {});
  }, [groupId, initialStatus, performGroupUpdate]);

  const buildDetailLinks = useCallback(() => {
    if (typeof window === 'undefined') {
      return { reviewUrl: undefined, adGroupUrl: undefined };
    }
    const origin = window.location?.origin || '';
    const search = window.location?.search || '';
    const href = window.location?.href;
    if (!origin || !groupId) {
      return { reviewUrl: href, adGroupUrl: href };
    }
    const base = origin.replace(/\/$/, '');
    return {
      reviewUrl: `${base}/review/${groupId}${search}`,
      adGroupUrl: `${base}/ad-group/${groupId}`,
    };
  }, [groupId]);

  const navigate = useNavigate();
  const handleExitReview = useCallback(() => {
    releaseLock();
    setStarted(false);
    const candidate = (
      brandDashboardSlug ||
      groupBrandCode ||
      brandCodes?.[0] ||
      ''
    ).trim();
    if (candidate) {
      navigate(`/${candidate}`);
    } else {
      navigate('/');
    }
  }, [
    brandCodes,
    brandDashboardSlug,
    groupBrandCode,
    navigate,
    releaseLock,
  ]);
  const [hasPending, setHasPending] = useState(false);
  const [pendingOnly, setPendingOnly] = useState(false);
  const [isMobile, setIsMobile] = useState(
    typeof window !== 'undefined' ? window.innerWidth <= 640 : false
  );

  const buildHeroList = useCallback((list) => {
    const prefOrder = REVIEW_V2_ASPECT_ORDER;
    const getRecipe = (a) =>
      a.recipeCode || parseAdFilename(a.filename || '').recipeCode || 'unknown';
    const getAspect = (a) =>
      normalizeAspectKey(
        a.aspectRatio || parseAdFilename(a.filename || '').aspectRatio || '',
      );
    // Deduplicate by root id while keeping highest version of each asset
    const latestMap = {};
    list.forEach((a) => {
      const root =
        getAssetUnitId(a) ||
        getAssetParentId(a) ||
        stripVersion(a.filename) ||
        getAssetDocumentId(a);
      if (!root) return;
      if (!latestMap[root] || getVersion(latestMap[root]) < getVersion(a)) {
        latestMap[root] = a;
      }
    });

    const map = {};
    Object.values(latestMap).forEach((a) => {
      const r = getRecipe(a);
      if (!map[r]) map[r] = [];
      map[r].push(a);
    });
    const heroes = Object.values(map).map((ls) => {
      // Newer versions first so latest is chosen when aspect ratios match
      ls.sort((a, b) => getVersion(b) - getVersion(a));
      for (const asp of prefOrder) {
        const f = ls.find((x) => getAspect(x) === asp);
        if (f) return f;
      }
      return ls[0];
    });
    heroes.sort((a, b) => compareRecipeCodes(getRecipe(a), getRecipe(b)));
    return heroes;
  }, []);

  const getLatestAds = useCallback((list) => {
    const map = {};
    list.forEach((a) => {
      const root =
        getAssetUnitId(a) ||
        getAssetParentId(a) ||
        stripVersion(a.filename) ||
        getAssetDocumentId(a);
      if (!root) return;
      if (!map[root] || getVersion(map[root]) < getVersion(a)) {
        map[root] = a;
      }
    });
    return Object.values(map);
  }, []);

  useEffect(() => {
    const handleResize = () => {
      setIsMobile(window.innerWidth <= 640);
    };
    window.addEventListener('resize', handleResize);
    return () => window.removeEventListener('resize', handleResize);
  }, []);

  useEffect(() => {
    setFadeIn(true);
    const t = setTimeout(() => setFadeIn(false), 200);
    return () => clearTimeout(t);
  }, []);

  useEffect(() => {
    if (!allowPublicListeners || !groupId) {
      setCopyCards([]);
      return undefined;
    }

    publicHistoryKeyRef.current = null;

    let cancelled = false;
    let unsubscribe = null;
    let pollTimer = null;
    const collectionRef = collection(db, 'adGroups', groupId, 'copyCards');

    const applySnapshot = (snap) => {
      if (cancelled) return;
      const list = snap.docs.map((d) => ({ id: d.id, ...d.data() }));
      setCopyCards(list);
    };

    const fetchOnce = async () => {
      try {
        const snap = await getDocs(collectionRef);
        applySnapshot(snap);
      } catch (err) {
        if (!cancelled) {
          console.error('Failed to load copy cards via polling', err);
        }
      }
    };

    const startPolling = () => {
      if (pollTimer) return;
      if (unsubscribe) {
        try {
          unsubscribe();
        } catch (err) {
          console.warn('Failed to clean up copy card listener', err);
        }
        unsubscribe = null;
      }
      fetchOnce();
      pollTimer = setInterval(fetchOnce, 10000);
    };

    if (!realtimeEnabled) {
      startPolling();
    } else {
      try {
        unsubscribe = onSnapshot(
          collectionRef,
          (snap) => {
            applySnapshot(snap);
          },
          (error) => {
            console.error('Failed to subscribe to copy cards', error);
            startPolling();
          },
        );
      } catch (err) {
        console.error('Realtime copy card listener setup failed', err);
        startPolling();
      }
    }

    return () => {
      cancelled = true;
      if (unsubscribe) {
        unsubscribe();
      }
      if (pollTimer) {
        clearInterval(pollTimer);
      }
    };
  }, [allowPublicListeners, groupId, realtimeEnabled]);

  useEffect(() => {
    if (showCopyModal) {
      setModalCopies(copyCards);
    }
  }, [showCopyModal]);

useEffect(() => {
  if (!started || !groupId || initialStatus === 'done') return;
  performGroupUpdate(
    groupId,
    {
      reviewProgress: currentIndex,
    },
    {
      type: 'progress',
      publicUpdate: { reviewProgress: currentIndex },
    },
  ).catch((err) => console.error('Failed to save progress', err));
}, [
  currentIndex,
  started,
  groupId,
  initialStatus,
  performGroupUpdate,
]);

  useEffect(() => {
    if (!groupId) return;
    const allReviewed =
      ads.length > 0 &&
      ads.every((a) =>
        ['approved', 'rejected', 'archived'].includes(a.status),
      );
    if (
      allReviewed &&
      (currentIndex >= reviewAds.length || reviewAds.length === 0)
    ) {
      performGroupUpdate(
        groupId,
        {
          reviewProgress: null,
        },
        {
          type: 'progress',
          publicUpdate: {
            reviewProgress: null,
            completedAt: new Date().toISOString(),
          },
        },
      ).catch((err) => console.error('Failed to update review progress', err));
    }
  }, [
    currentIndex,
    reviewAds.length,
    groupId,
    ads,
    performGroupUpdate,
  ]);

  useEffect(() => {
    if (currentIndex >= reviewAds.length) {
      setStarted(false);
    }
  }, [currentIndex, reviewAds.length]);

  useEffect(() => {
    if (!started) return;
    window.addEventListener('beforeunload', releaseLock);
    return () => {
      window.removeEventListener('beforeunload', releaseLock);
      releaseLock();
    };
  }, [releaseLock, started]);

  useEffect(() => {
    if (!started) return;
    const TIMEOUT = 300000; // 5 minutes
    let timer = setTimeout(() => {
      setTimedOut(true);
      setStarted(false);
      releaseLock();
    }, TIMEOUT);
    const reset = () => {
      clearTimeout(timer);
      timer = setTimeout(() => {
        setTimedOut(true);
        setStarted(false);
        releaseLock();
      }, TIMEOUT);
    };
    const events = ['mousemove', 'mousedown', 'keydown', 'touchstart'];
    events.forEach((e) => window.addEventListener(e, reset));
    return () => {
      clearTimeout(timer);
      events.forEach((e) => window.removeEventListener(e, reset));
    };
  }, [started, releaseLock]);

  const recipeGroups = useMemo(() => {
    const map = {};
    ads.forEach((a) => {
      const info = parseAdFilename(a.filename || '');
      const recipe = a.recipeCode || info.recipeCode || 'unknown';
      const aspect = a.aspectRatio || info.aspectRatio || '';
      const item = { ...a, recipeCode: recipe, aspectRatio: aspect };
      if (!map[recipe]) map[recipe] = [];
      map[recipe].push(item);
    });
    return Object.entries(map).map(([recipeCode, list]) => {
      list.sort(
        (a, b) =>
          getReviewAspectPriority(a.aspectRatio) - getReviewAspectPriority(b.aspectRatio),
      );
      return { recipeCode, assets: list };
    });
  }, [ads]);


  useEffect(() => {
    setFadeIn(true);
    const t = setTimeout(() => setFadeIn(false), 200);
    return () => clearTimeout(t);
  }, [currentIndex]);

  useEffect(() => {
    setShowSizes(false);
  }, [currentIndex]);

  useEffect(() => {
    if (!groupId) {
      setGroupStatus(null);
      return;
    }

    const groupRef = doc(db, 'adGroups', groupId);
    let cancelled = false;
    let unsubscribe = null;

    const applyStatus = (snapshot) => {
      if (!snapshot || !snapshot.exists()) {
        setGroupStatus(null);
        return;
      }
      const data = snapshot.data();
      setGroupStatus(data?.status || null);
    };

    const fetchStatus = async () => {
      try {
        const snap = await getDoc(groupRef);
        if (cancelled) return;
        applyStatus(snap);
      } catch (err) {
        if (!cancelled) {
          console.error('Failed to fetch ad group status', err);
        }
      }
    };

    fetchStatus();

    if (allowPublicListeners) {
      unsubscribe = onSnapshot(
        groupRef,
        (snap) => applyStatus(snap),
        (error) => {
          console.error('Failed to subscribe to ad group status', error);
        },
      );
    }

    return () => {
      cancelled = true;
      if (unsubscribe) {
        unsubscribe();
      }
    };
  }, [allowPublicListeners, groupId]);

  useEffect(() => {
    if (!allowPublicListeners) {
      return;
    }
    const fetchAds = async () => {
      debugLog('Loading ads', { groupId, brandCodes });
      try {
        let list = [];
        let startIndex = 0;
        let status = 'pending';
        let rv = 1;
        if (groupId) {
            const groupSnap = await getDoc(doc(db, 'adGroups', groupId));
            if (groupSnap.exists()) {
              const data = groupSnap.data();
              const rawStatus = data.status || 'pending';
              setGroupStatus(rawStatus);
              status = rawStatus;
              rv = data.reviewVersion || 1;
              setGroupBrandCode(data.brandCode || '');
              if (rv === 3) {
                try {
                  const rSnap = await getDocs(
                    collection(db, 'adGroups', groupId, 'recipes')
                  );
                  setRecipes(
                    rSnap.docs.map((d, idx) => ({
                      recipeNo: idx + 1,
                      id: d.id,
                      ...d.data(),
                    }))
                  );
                } finally {
                  setRecipesLoaded(true);
                }
              } else {
                setRecipesLoaded(true);
              }
              if (status === 'reviewed') status = 'done';
              if (status === 'review pending' || status === 'in review') status = 'ready';
              if (typeof data.reviewProgress === 'number') {
                startIndex = data.reviewProgress;
              }
            const assetsSnap = await getDocs(
              collection(db, 'adGroups', groupId, 'assets')
            );
              list = assetsSnap.docs
                .map((assetDoc) => {
                  const data = assetDoc.data();
                  const info = parseAdFilename(data.filename || '');
                  return {
                    ...data,
                    version: data.version ?? info.version ?? 1,
                    assetId: assetDoc.id,
                    adGroupId: groupId,
                    groupName: groupSnap.data().name,
                    firebaseUrl: data.firebaseUrl,
                    ...(groupSnap.data().brandCode
                      ? { brandCode: groupSnap.data().brandCode }
                      : {}),
                  };
                });
          } else {
            setGroupStatus(null);
          }
          setInitialStatus(status);
          setReviewVersion(rv);
        } else {
          setGroupStatus(null);
          const normalizedBrandCodes = Array.from(
            new Set(
              brandCodes
                .map((code) =>
                  typeof code === 'string' ? code.trim() : ''
                )
                .filter((code) => code)
            )
          );

          if (normalizedBrandCodes.length === 0) {
            debugLog('No valid brand codes provided for review fetch', { brandCodes });
            list = [];
          } else {
            const batches = [];
            for (let i = 0; i < normalizedBrandCodes.length; i += 10) {
              batches.push(normalizedBrandCodes.slice(i, i + 10));
            }

            const snapshots = await Promise.all(
              batches.map((codes) =>
                getDocs(
                  query(
                    collectionGroup(db, 'assets'),
                    where('brandCode', 'in', codes),
                    where('status', '==', 'ready'),
                    where('isResolved', '==', false)
                  )
                )
              )
            );

            const seenPaths = new Set();
            const docs = [];
            snapshots.forEach((snap) => {
              snap.docs.forEach((docSnap) => {
                const refPath = docSnap.ref.path;
                if (!seenPaths.has(refPath)) {
                  seenPaths.add(refPath);
                  docs.push(docSnap);
                }
              });
            });

            const groupCache = {};
            list = await Promise.all(
              docs.map(async (d) => {
                const data = d.data();
                const adGroupId = data.adGroupId || d.ref.parent.parent.id;
                if (!groupCache[adGroupId]) {
                  const gSnap = await getDoc(doc(db, 'adGroups', adGroupId));
                  groupCache[adGroupId] = gSnap.exists() ? gSnap.data().name : '';
                }
                const info = parseAdFilename(data.filename || '');
                return {
                  ...data,
                  version: data.version ?? info.version ?? 1,
                  assetId: d.id,
                  adGroupId,
                  groupName: groupCache[adGroupId],
                  firebaseUrl: data.firebaseUrl,
                };
              })
            );
          }
        }
        // if we only received the latest revision, fetch older versions
        const rootsToFetch = {};
        list.forEach((a) => {
          if (a.parentAdId) {
            const rootId = a.parentAdId;
            const hasRoot = list.some((b) => assetMatchesReference(b, rootId));
            if (!hasRoot) {
              rootsToFetch[rootId] = { groupId: a.adGroupId, groupName: a.groupName };
            }
          }
        });

        if (Object.keys(rootsToFetch).length > 0) {
          const extraLists = await Promise.all(
            Object.entries(rootsToFetch).map(async ([rootId, info]) => {
              const { groupId, groupName } = info;
              const parentRef = doc(db, 'adGroups', groupId, 'assets', rootId);
              const [parentSnap, siblingSnap] = await Promise.all([
                getDoc(parentRef),
                getDocs(
                  query(
                    collection(db, 'adGroups', groupId, 'assets'),
                    where('parentAdId', '==', rootId),
                  ),
                ),
              ]);
              const extras = [];
              if (parentSnap.exists()) {
                const data = parentSnap.data();
                const info = parseAdFilename(data.filename || '');
                extras.push({
                  ...data,
                  version: data.version ?? info.version ?? 1,
                  assetId: rootId,
                  adGroupId: groupId,
                  groupName,
                  firebaseUrl: data.firebaseUrl,
                });
              }
              siblingSnap.docs.forEach((d) => {
                const data = d.data();
                const dedupeTarget = { assetId: d.id, ...data };
                const relatedRefs = [
                  d.id,
                  data.parentAdId,
                  data.parentId,
                  data.rootAdId,
                  data.rootAssetId,
                  data.assetFamilyId,
                  data.recipeAssetId,
                ];
                const alreadyIncluded = list.some((a) => {
                  if (assetsReferToSameDoc(a, dedupeTarget)) return true;
                  return relatedRefs.some((ref) => assetMatchesReference(a, ref));
                });
                if (!alreadyIncluded) {
                  const info = parseAdFilename(data.filename || '');
                  extras.push({
                    ...data,
                    version: data.version ?? info.version ?? 1,
                    assetId: d.id,
                    adGroupId: groupId,
                    groupName,
                    firebaseUrl: data.firebaseUrl,
                  });
                }
              });
              return extras;
            }),
          );
          list = [...list, ...extraLists.flat()];
        }

        list.sort((a, b) => {
          const infoA = parseAdFilename(a.filename || '');
          const infoB = parseAdFilename(b.filename || '');
          const rA = a.recipeCode || infoA.recipeCode || '';
          const rB = b.recipeCode || infoB.recipeCode || '';
          const recipeComparison = compareRecipeCodes(rA, rB);
          if (recipeComparison !== 0) return recipeComparison;
          const aAsp = a.aspectRatio || infoA.aspectRatio || '';
          const bAsp = b.aspectRatio || infoB.aspectRatio || '';
          return (
            getReviewAspectPriority(aAsp) - getReviewAspectPriority(bAsp)
          );
        });

        // determine latest version for each ad unit (recipe + group)
        const unitVersionMap = {};
        list.forEach((a) => {
          const key = getAdUnitKey(a);
          const ver = getVersion(a);
          if (!key) return;
          if (!unitVersionMap[key] || unitVersionMap[key] < ver) {
            unitVersionMap[key] = ver;
          }
        });
        const latestUnits = list.filter((a) => {
          const key = getAdUnitKey(a);
          if (!key) return true;
          return getVersion(a) === unitVersionMap[key];
        });

        // keep highest version per asset for the review list
        const versionMap = {};
        latestUnits.forEach((a) => {
          const root =
            getAssetUnitId(a) ||
            getAssetParentId(a) ||
            getAssetDocumentId(a) ||
            stripVersion(a.filename);
          if (!root) return;
          if (!versionMap[root] || getVersion(versionMap[root]) < getVersion(a)) {
            versionMap[root] = a;
          }
        });
        const deduped = Object.values(versionMap);

        const visibleAssets = list.filter((a) => a.status !== 'archived');
        const visibleDeduped = deduped.filter((a) => a.status !== 'archived');

        if (rv === 2) {
          const uniqueVisibleDeduped = dedupeByAdUnit(visibleDeduped);
          const reviewUnitKeys = new Set(
            uniqueVisibleDeduped
              .map((asset) => getAdUnitCandidateKey(asset))
              .filter(Boolean),
          );
          const historyAssets = list.filter((a) => {
            if (a.status !== 'pending') return true;
            const key = getAdUnitCandidateKey(a);
            return key && reviewUnitKeys.has(key);
          });
          setAllAds(historyAssets);
          setAds(uniqueVisibleDeduped);
          setAllHeroAds(uniqueVisibleDeduped);
          setReviewAds(uniqueVisibleDeduped);
          setVersionMode(false);
          setHasPending(
            uniqueVisibleDeduped.some((a) =>
              ['pending', 'ready', 'in review'].includes(a.status),
            ),
          );
          setPendingOnly(false);
          const initialStatuses = {};
          uniqueVisibleDeduped.forEach((ad) => {
            let resp;
            if (ad.status === 'approved') resp = 'approve';
            else if (ad.status === 'rejected') resp = 'reject';
            else if (ad.status === 'edit_requested') resp = 'edit';
            if (resp) {
              const url = ad.adUrl || ad.firebaseUrl;
              if (url) {
                initialStatuses[url] = { adUrl: url, response: resp };
              }
            }
          });
          setResponses(initialStatuses);
          setCurrentIndex(0);
          return;
        }

        const hasPendingAds = deduped.some((a) => a.status === 'pending');
        const nonPending = deduped.filter((a) => a.status !== 'pending');

        // store all non-pending ads (including archived versions) so the
        // version modal can show previous revisions
        const fullNonPending = list.filter((a) => a.status !== 'pending');
        setAllAds(fullNonPending);

        setAds(nonPending);
        setHasPending(hasPendingAds);

        const readyAds = nonPending.filter((a) => a.status === 'ready');
        const readyVersions = readyAds.filter((a) => getVersion(a) > 1);
        const reviewSource = readyAds.length > 0 ? readyAds : nonPending;
        list = reviewSource;

        const key = groupId ? `lastViewed-${groupId}` : null;
        const stored = key ? localStorage.getItem(key) : null;
        const lastLogin = stored
          ? new Date(stored)
          : user?.metadata?.lastSignInTime
          ? new Date(user.metadata.lastSignInTime)
          : null;

        let filtered = list;
        let newer = [];
        if (lastLogin) {
          newer = list.filter((a) => {
            const updated = a.lastUpdatedAt?.toDate
              ? a.lastUpdatedAt.toDate()
              : a.lastUpdatedAt instanceof Date
              ? a.lastUpdatedAt
              : null;
            return updated && updated > lastLogin;
          });
          if (newer.length > 0) {
            filtered = newer;
          }
        }

        if (newer.length === 0) {
          const initial = {};
          nonPending.forEach((ad) => {
            let resp;
            if (ad.status === 'approved') resp = 'approve';
            else if (ad.status === 'rejected') resp = 'reject';
            else if (ad.status === 'edit_requested') resp = 'edit';
            if (resp) {
              const url = ad.adUrl || ad.firebaseUrl;
              initial[url] = { adUrl: url, response: resp };
            }
          });
          setResponses(initial);
        }

        const allList = buildHeroList(nonPending);
        const versionList = buildHeroList(readyVersions);
        setAllHeroAds(allList);
        const target = versionList.length > 0 ? versionList : allList;
        setVersionMode(versionList.length > 0);
        setReviewAds(target);
        setCurrentIndex(
          status === 'done'
            ? target.length
            : versionList.length > 0
            ? 0
            : startIndex < target.length
            ? startIndex
            : 0
        );
        setPendingOnly(
          target.length === 0 && nonPending.length === 0 && hasPendingAds
        );
      } catch (err) {
        console.error('Failed to load ads', err);
      } finally {
        setLoading(false);
      }
    };

    if (!user?.uid || (!groupId && brandCodes.length === 0)) {
      setAds([]);
      setReviewAds([]);
      setLoading(false);
      return;
    }

    fetchAds();
  }, [allowPublicListeners, user, brandCodes, groupId]);

  // ensure first ad and agency logo are loaded before removing overlay
  useEffect(() => {
    if (reviewAds.length === 0) {
      setFirstAdLoaded(true);
      firstAdUrlRef.current = null;
      return;
    }
    const first = reviewAds[0];
    const url =
      typeof first === 'object' ? first.adUrl || first.firebaseUrl : first;
    if (!url) {
      setFirstAdLoaded(true);
      firstAdUrlRef.current = null;
      return;
    }
    if (firstAdUrlRef.current === url) {
      return;
    }
    firstAdUrlRef.current = url;
    setFirstAdLoaded(false);
    const img = new Image();
    img.onload = () => setFirstAdLoaded(true);
    img.onerror = () => setFirstAdLoaded(true);
    img.src = url;
  }, [reviewAds]);

  useEffect(() => {
    const url = reviewLogoUrl;
    if (!url) {
      setLogoReady(true);
      logoUrlRef.current = null;
      return;
    }
    if (logoUrlRef.current === url) {
      return;
    }
    logoUrlRef.current = url;
    setLogoReady(false);
    const img = new Image();
    img.onload = () => setLogoReady(true);
    img.onerror = () => setLogoReady(true);
    img.src = url;
  }, [reviewLogoUrl]);

  const currentAd = reviewAds[currentIndex];
  const currentAssetId = getAssetDocumentId(currentAd);
  const versions = useMemo(() => {
    if (!currentAd) return [];
    const related = allAds.filter((a) => isSameAdUnit(a, currentAd));
    const verMap = {};
    related.forEach((a) => {
      const ver = getVersion(a);
      if (!verMap[ver]) verMap[ver] = [];
      verMap[ver].push(a);
    });
    const groups = Object.values(verMap).sort(
      (a, b) => getVersion(b[0]) - getVersion(a[0])
    );
    groups.forEach((g) => {
      g.sort((a, b) => {
        const aspA = a.aspectRatio || parseAdFilename(a.filename || '').aspectRatio || '';
        const aspB = b.aspectRatio || parseAdFilename(b.filename || '').aspectRatio || '';
        return (
          getReviewAspectPriority(aspA) - getReviewAspectPriority(aspB)
        );
      });
    });
    return groups;
  }, [currentAd, allAds]);

  const currentVersionAssets = versions[versionIndex] || [];
  const currentInfo = currentAd ? parseAdFilename(currentAd.filename || '') : {};
  const currentAspectRaw =
    currentAd?.aspectRatio || currentInfo.aspectRatio || '';
  const normalizedCurrentAspect = normalizeAspectKey(currentAspectRaw);
  const displayAd =
    currentVersionAssets.find(
      (a) =>
        normalizeAspectKey(
          a.aspectRatio || parseAdFilename(a.filename || '').aspectRatio || '',
        ) === normalizedCurrentAspect,
    ) || currentVersionAssets[0] || currentAd;
  const displayAssetId = getAssetDocumentId(displayAd);
  const displayParentId = getAssetParentId(displayAd);
  const displayUnitId = getAssetUnitId(displayAd);
  const displayVersion = getVersion(displayAd);
  const hasMultipleVersions = versions.length > 1;
  const hasDisplayVersion =
    displayVersion !== null &&
    displayVersion !== undefined &&
    displayVersion !== '';

  useEffect(() => {
    setVersionIndex(0);
  }, [currentAssetId]);

  const adUrl =
    displayAd && typeof displayAd === 'object'
      ? displayAd.adUrl || displayAd.firebaseUrl
      : displayAd;
  const brandCode =
    currentAd && typeof currentAd === 'object' ? currentAd.brandCode : undefined;
  const groupName =
    currentAd && typeof currentAd === 'object' ? currentAd.groupName : undefined;
  const adGroupDisplayName = useMemo(() => {
    if (groupName) return groupName;
    const withName = reviewAds.find((adItem) => adItem && adItem.groupName);
    return withName?.groupName ?? '';
  }, [groupName, reviewAds]);
  const statusResponse = useMemo(() => {
    if (!currentAd) return null;
    const { status } = currentAd;
    if (status === 'approved') return 'approve';
    if (status === 'rejected') return 'reject';
    if (status === 'edit_requested') return 'edit';
    return null;
  }, [currentAd]);

  const selectedResponse = responses[adUrl]?.response ?? statusResponse;
  const showSecondView = !!selectedResponse;
  // show next step as soon as a decision is made
  const openVersionModal = (ver) => {
    const base = displayAd || currentAd;
    if (!base) return;
    const rootId =
      getAssetParentId(base) ||
      getAssetUnitId(base) ||
      stripVersion(base.filename);
    const siblings = allAds.filter((a) => {
      if (getAssetParentId(base) || getAssetUnitId(base)) {
        return assetMatchesReference(a, rootId);
      }
      return stripVersion(a.filename) === rootId;
    });
    let prev;
    if (ver) {
      prev = siblings.find((a) => getVersion(a) === ver);
    } else {
      prev = siblings
        .filter((a) => getVersion(a) < getVersion(base))
        .sort((a, b) => getVersion(b) - getVersion(a))[0];
    }
    if (!prev) return;
    setVersionModal({ current: base, previous: prev });
    setVersionView(ver && ver !== getVersion(base) ? 'previous' : 'current');
  };

  const closeVersionModal = () => setVersionModal(null);

  const mergeAssetUpdate = useCallback(
    (data) => {
      if (!data) return;
      const matchesAsset = (asset) => assetsReferToSameDoc(asset, data);

      if (reviewVersion === 2 && data.status === 'archived') {
        let nextLength = null;
        setAds((prev) => prev.filter((a) => !matchesAsset(a)));
        setAllAds((prev) => prev.filter((a) => !matchesAsset(a)));
        setReviewAds((prev) => {
          const filtered = prev.filter((a) => !matchesAsset(a));
          nextLength = filtered.length;
          return filtered;
        });

        const urlsToClear = [];
        if (data.adUrl) urlsToClear.push(data.adUrl);
        if (data.firebaseUrl) urlsToClear.push(data.firebaseUrl);
        if (urlsToClear.length > 0) {
          setResponses((prev) => {
            let changed = false;
            const next = { ...prev };
            urlsToClear.forEach((url) => {
              if (next[url]) {
                delete next[url];
                changed = true;
              }
            });
            return changed ? next : prev;
          });
        }

        if (nextLength !== null) {
          setCurrentIndex((idx) => {
            if (nextLength === 0) return 0;
            return Math.min(idx, nextLength - 1);
          });
        }
        return;
      }

      setAds((prev) =>
        prev.map((a) => (matchesAsset(a) ? { ...a, ...data } : a)),
      );
      setReviewAds((prev) =>
        prev.map((a) => (matchesAsset(a) ? { ...a, ...data } : a)),
      );
      setAllAds((prev) =>
        prev.map((a) =>
          matchesAsset(a)
            ? {
                ...a,
                ...data,
                adGroupId: data.adGroupId || a.adGroupId,
                groupName: data.groupName || a.groupName,
                firebaseUrl: data.firebaseUrl || a.firebaseUrl,
              }
            : a,
        ),
      );
    },
    [reviewVersion, setAds, setReviewAds, setAllAds, setResponses, setCurrentIndex],
  );

  useEffect(() => {
    if (!isPublicReviewer) {
      cleanupPublicRealtime();
      return;
    }

    if (!allowPublicListeners) {
      cleanupPublicRealtime();
      return;
    }

    if (!displayAd?.adGroupId || !displayAssetId) {
      cleanupPublicRealtime();
      return;
    }

    const historyKey = [
      displayAd.adGroupId,
      displayAssetId,
      displayParentId || '',
      displayUnitId || '',
    ].join('|');

    const state = publicRealtimeRef.current;
    if (state.key !== historyKey) {
      cleanupPublicRealtime();
      state.key = historyKey;
    }

    publicHistoryKeyRef.current = historyKey;

    if (!state.assetUnsub) {
      const assetRef = doc(
        db,
        'adGroups',
        displayAd.adGroupId,
        'assets',
        displayAssetId,
      );
      state.assetUnsub = onSnapshot(
        assetRef,
        (snap) => {
          if (!snap.exists()) return;
          const data = { assetId: snap.id, ...snap.data() };
          setAds((prev) =>
            prev.map((a) => (assetsReferToSameDoc(a, data) ? { ...a, ...data } : a)),
          );
          setReviewAds((prev) =>
            prev.map((a) => (assetsReferToSameDoc(a, data) ? { ...a, ...data } : a)),
          );
          setAllAds((prev) =>
            prev.map((a) =>
              assetsReferToSameDoc(a, data)
                ? {
                    ...a,
                    ...data,
                    adGroupId: data.adGroupId || a.adGroupId,
                    groupName: data.groupName || a.groupName,
                    firebaseUrl: data.firebaseUrl || a.firebaseUrl,
                  }
                : a,
            ),
          );
        },
        (error) => {
          console.error('Failed to subscribe to asset updates', error);
        },
      );
    }

    const rootId =
      displayParentId || displayUnitId || stripVersion(displayAd.filename);
    const related = allAds.filter((a) => {
      if (displayParentId || displayUnitId) {
        return assetMatchesReference(a, rootId);
      }
      return stripVersion(a.filename) === rootId;
    });
    const versionEntries = new Map();
    [...related, displayAd].forEach((a) => {
      const key = getAssetDocumentId(a);
      if (key && !versionEntries.has(key)) {
        versionEntries.set(key, { ad: a, version: getVersion(a) });
      }
    });

    versionEntries.forEach((info, docId) => {
      if (state.historyUnsubs.has(docId)) {
        const entry = state.historyUnsubs.get(docId);
        entry.version = info.version;
        return;
      }
      const historyQuery = query(
        collection(
          doc(db, 'adGroups', info.ad.adGroupId, 'assets', docId),
          'history',
        ),
        orderBy('updatedAt', 'asc'),
      );
      const unsubscribe = onSnapshot(
        historyQuery,
        (snap) => {
          setHistoryEntries((prev) => ({
            ...prev,
            [info.version]: snap.docs.map((d) => ({ id: d.id, ...d.data() })),
          }));
        },
        (error) => {
          console.error('Failed to subscribe to asset history', error);
        },
      );
      state.historyUnsubs.set(docId, { unsub: unsubscribe, version: info.version });
    });

    const staleDocs = [];
    state.historyUnsubs.forEach((entry, docId) => {
      if (!versionEntries.has(docId)) {
        staleDocs.push({ docId, entry });
      }
    });
    staleDocs.forEach(({ docId, entry }) => {
      try {
        entry.unsub();
      } catch (error) {
        console.error('Failed to remove history listener', error);
      }
      state.historyUnsubs.delete(docId);
      if (typeof entry.version !== 'undefined') {
        setHistoryEntries((prev) => {
          const next = { ...prev };
          delete next[entry.version];
          return next;
        });
      }
    });
  }, [
    allowPublicListeners,
    allAds,
    cleanupPublicRealtime,
    displayAd?.adGroupId,
    displayAd?.filename,
    displayAssetId,
    displayParentId,
    displayUnitId,
    isPublicReviewer,
  ]);

  useEffect(() => {
    return () => cleanupPublicRealtime();
  }, [cleanupPublicRealtime]);

  useEffect(() => {
    if (isPublicReviewer) {
      return;
    }
    if (!allowPublicListeners) {
      return;
    }
    if (reviewVersion !== 2) {
      return;
    }

    const targetGroupId = displayAd?.adGroupId || groupId;
    if (!targetGroupId) {
      return;
    }

    let cancelled = false;
    let unsubscribe = null;
    let pollTimer = null;

    const assetsCollectionRef = collection(db, 'adGroups', targetGroupId, 'assets');

    const applyCollectionSnapshot = (snap) => {
      if (cancelled) return;
      snap.docChanges().forEach((change) => {
        if (change.type === 'removed') return;
        const docSnap = change.doc;
        if (!docSnap.exists()) return;
        mergeAssetUpdate({ assetId: docSnap.id, ...docSnap.data() });
      });
    };

    const fetchCollectionOnce = async () => {
      try {
        const snap = await getDocs(assetsCollectionRef);
        if (cancelled) return;
        snap.forEach((docSnap) => {
          mergeAssetUpdate({ assetId: docSnap.id, ...docSnap.data() });
        });
      } catch (err) {
        if (!cancelled) {
          console.error('Failed to load assets via polling', err);
        }
      }
    };

    const startCollectionPolling = () => {
      if (pollTimer) return;
      if (unsubscribe) {
        try {
          unsubscribe();
        } catch (err) {
          console.warn('Failed to clean up asset collection listener', err);
        }
        unsubscribe = null;
      }
      fetchCollectionOnce();
      pollTimer = setInterval(fetchCollectionOnce, 5000);
    };

    if (!realtimeEnabled) {
      startCollectionPolling();
    } else {
      try {
        unsubscribe = onSnapshot(
          assetsCollectionRef,
          (snap) => applyCollectionSnapshot(snap),
          (error) => {
            console.error('Failed to subscribe to asset collection updates', error);
            startCollectionPolling();
          },
        );
      } catch (err) {
        console.error('Realtime asset collection listener setup failed', err);
        startCollectionPolling();
      }
    }

    return () => {
      cancelled = true;
      if (unsubscribe) {
        unsubscribe();
      }
      if (pollTimer) {
        clearInterval(pollTimer);
      }
    };
  }, [
    allowPublicListeners,
    displayAd?.adGroupId,
    groupId,
    isPublicReviewer,
    mergeAssetUpdate,
    realtimeEnabled,
    reviewVersion,
  ]);

  useEffect(() => {
    if (isPublicReviewer) {
      return;
    }

    setHistoryEntries({});
    if (!allowPublicListeners) {
      return;
    }
    if (!displayAd?.adGroupId || !displayAssetId) return;

    publicHistoryKeyRef.current = null;

    let cancelled = false;
    let assetUnsubscribe = null;
    let assetPollTimer = null;
    const historyCleanupFns = [];

    const shouldTrackSingleAsset = reviewVersion !== 2;
    const assetRef = shouldTrackSingleAsset
      ? doc(db, 'adGroups', displayAd.adGroupId, 'assets', displayAssetId)
      : null;

    const fetchAssetOnce = async () => {
      if (!assetRef) return;
      try {
        const snap = await getDoc(assetRef);
        if (!snap.exists() || cancelled) return;
        mergeAssetUpdate({ assetId: snap.id, ...snap.data() });
      } catch (err) {
        if (!cancelled) {
          console.error('Failed to load asset via polling', err);
        }
      }
    };

    const startAssetPolling = () => {
      if (!assetRef) return;
      if (assetPollTimer) return;
      if (assetUnsubscribe) {
        try {
          assetUnsubscribe();
        } catch (err) {
          console.warn('Failed to clean up asset listener', err);
        }
        assetUnsubscribe = null;
      }
      fetchAssetOnce();
      assetPollTimer = setInterval(fetchAssetOnce, 5000);
    };

    if (shouldTrackSingleAsset) {
      if (!realtimeEnabled) {
        startAssetPolling();
      } else {
        try {
          assetUnsubscribe = onSnapshot(
            assetRef,
            (snap) => {
              if (!snap.exists() || cancelled) return;
              mergeAssetUpdate({ assetId: snap.id, ...snap.data() });
            },
            (error) => {
              console.error('Failed to subscribe to asset updates', error);
              startAssetPolling();
            },
          );
        } catch (err) {
          console.error('Realtime asset listener setup failed', err);
          startAssetPolling();
        }
      }
    }

    const rootId = displayParentId || displayUnitId || stripVersion(displayAd.filename);
    const related = allAds.filter((a) => {
      if (displayParentId || displayUnitId) {
        return assetMatchesReference(a, rootId);
      }
      return stripVersion(a.filename) === rootId;
    });
    const versionMap = {};
    [...related, displayAd].forEach((a) => {
      const key = getAssetDocumentId(a);
      if (key) {
        versionMap[key] = a;
      }
    });

    Object.values(versionMap).forEach((ad) => {
      const docId = getAssetDocumentId(ad);
      if (!docId) return;

      const historyQuery = query(
        collection(doc(db, 'adGroups', ad.adGroupId, 'assets', docId), 'history'),
        orderBy('updatedAt', 'asc'),
      );

      let realtimeUnsub = null;
      let historyPollTimer = null;

      const applyHistorySnapshot = (snap) => {
        if (cancelled) return;
        setHistoryEntries((prev) => ({
          ...prev,
          [getVersion(ad)]: snap.docs.map((d) => ({ id: d.id, ...d.data() })),
        }));
      };

      const fetchHistoryOnce = async () => {
        try {
          const snap = await getDocs(historyQuery);
          applyHistorySnapshot(snap);
        } catch (err) {
          if (!cancelled) {
            console.error('Failed to load asset history via polling', err);
          }
        }
      };

      const startHistoryPolling = () => {
        if (historyPollTimer) return;
        if (realtimeUnsub) {
          try {
            realtimeUnsub();
          } catch (err) {
            console.warn('Failed to clean up history listener', err);
          }
          realtimeUnsub = null;
        }
        fetchHistoryOnce();
        historyPollTimer = setInterval(fetchHistoryOnce, 10000);
      };

      if (!realtimeEnabled) {
        startHistoryPolling();
      } else {
        try {
          realtimeUnsub = onSnapshot(
            historyQuery,
            (snap) => applyHistorySnapshot(snap),
            (error) => {
              console.error('Failed to subscribe to asset history', error);
              startHistoryPolling();
            },
          );
        } catch (err) {
          console.error('Realtime asset history listener setup failed', err);
          startHistoryPolling();
        }
      }

      historyCleanupFns.push(() => {
        if (realtimeUnsub) {
          realtimeUnsub();
        }
        if (historyPollTimer) {
          clearInterval(historyPollTimer);
        }
      });
    });

    return () => {
      cancelled = true;
      if (assetUnsubscribe) {
        assetUnsubscribe();
      }
      if (assetPollTimer) {
        clearInterval(assetPollTimer);
      }
      historyCleanupFns.forEach((fn) => fn());
      setHistoryEntries({});
    };
  }, [
    allowPublicListeners,
    displayAd?.adGroupId,
    displayAssetId,
    displayParentId,
    displayUnitId,
    allAds,
    isPublicReviewer,
    realtimeEnabled,
    reviewVersion,
    mergeAssetUpdate,
  ]);


  useEffect(() => {
    if (!allowPublicListeners) {
      return;
    }
    const recipeCode =
      displayAd?.recipeCode ||
      parseAdFilename(displayAd?.filename || '').recipeCode ||
      '';
    if (!displayAd?.adGroupId || !recipeCode) return;
    if (recipeCopyMap[recipeCode]) return;
    let cancelled = false;
    getDoc(doc(db, 'adGroups', displayAd.adGroupId, 'recipes', recipeCode))
      .then((snap) => {
        if (cancelled) return;
        const data = snap.exists() ? snap.data() : null;
        const text = data ? data.latestCopy || data.copy || '' : '';
        setRecipeCopyMap((prev) => ({ ...prev, [recipeCode]: text }));
      })
      .catch((err) => console.error('Failed to load recipe copy', err));
    return () => {
      cancelled = true;
    };
  }, [allowPublicListeners, displayAd?.adGroupId, displayAd?.recipeCode, displayAd?.filename]);

  const handleTouchStart = (e) => {
    // allow swiping even while submitting a previous response
    if (showSizes || showEditModal || showNoteInput || showStreakModal)
      return;
    // don't intercept touches meant for the video controls
    if (e.target.closest('video')) return;
    const touch = e.touches[0];
    debugLog('Touch start', touch);
    touchStartX.current = touch.clientX;
    touchStartY.current = touch.clientY;
    touchEndX.current = touch.clientX;
    touchEndY.current = touch.clientY;
    setDragging(true);
    setSwipeX(0);
  };

  const handleTouchMove = (e) => {
    if (!dragging) return;
    const touch = e.touches[0];
    const dx = touch.clientX - touchStartX.current;
    const dy = touch.clientY - touchStartY.current;
    if (Math.abs(dx) > Math.abs(dy)) {
      e.preventDefault();
    }
    touchEndX.current = touch.clientX;
    touchEndY.current = touch.clientY;
    setSwipeX(dx);
  };

  const handleTouchEnd = () => {
    if (!dragging) return;
    debugLog('Touch end');
    const dx = touchEndX.current - touchStartX.current;
    const dy = Math.abs(touchEndY.current - touchStartY.current);
    if (Math.abs(dx) > 100 && dy < 100) {
      if (dx > 0) {
        submitResponse('approve');
      } else {
        submitResponse('reject');
      }
      setSwipeX(0);
    } else {
      setSwipeX(0);
    }
    setDragging(false);
  };

  const handleAnimationEnd = (e) => {
    if (!animating) return;
    if (e.target !== e.currentTarget) return;
    if (!advancedRef.current) {
      setCurrentIndex((i) => {
        const next = i + 1;
        console.log('Index updated:', next);
        return next;
      });
      advancedRef.current = true;
    }
    if (animating === 'reject') {
      const newCount = rejectionCount + 1;
      setRejectionCount(newCount);
      if (newCount === 5) {
        setShowStreakModal(true);
      }
    }
    setAnimating(null);
  };

  const handleStopReview = async () => {
    const remaining = reviewAds.slice(currentIndex);
    // gather all assets from the remaining recipe groups
    const toUpdate = [];
    remaining.forEach((hero) => {
      const info = parseAdFilename(hero.filename || '');
      const recipe = hero.recipeCode || info.recipeCode || 'unknown';
      const group = recipeGroups.find((g) => g.recipeCode === recipe);
      const assets = group ? group.assets : [hero];
      assets.forEach((asset) => {
        const assetDocId = getAssetDocumentId(asset);
        if (!asset.adGroupId || !assetDocId) return;
        toUpdate.push(
          updateDoc(
            doc(db, 'adGroups', asset.adGroupId, 'assets', assetDocId),
            {
              status: 'pending',
              isResolved: false,
            },
          ),
        );
      });
    });
    try {
      await Promise.all(toUpdate);
    } catch (err) {
      console.error('Failed to mark remaining ads pending', err);
    } finally {
      setShowStreakModal(false);
      setShowNoteInput(false);
      setAskContinue(false);
      setCurrentIndex(reviewAds.length);
    }
  };
  const statusLabelMap = {
    pending: 'Pending',
    approve: 'Approved',
    reject: 'Rejected',
    edit: 'Edit Requested',
  };
  const statusOptions = [
    { value: 'pending', label: statusLabelMap.pending },
    { value: 'approve', label: statusLabelMap.approve },
    { value: 'reject', label: statusLabelMap.reject },
    { value: 'edit', label: statusLabelMap.edit },
  ];
  const statusDotStyles = {
    pending: { backgroundColor: 'var(--pending-color)' },
    approve: { backgroundColor: 'var(--approve-color)' },
    reject: { backgroundColor: 'var(--reject-color)' },
    edit: { backgroundColor: 'var(--edit-color)' },
  };

  const currentRecipe = currentAd?.recipeCode || currentInfo.recipeCode;
  const currentRecipeGroup = useMemo(
    () => ({ recipeCode: currentRecipe, assets: currentVersionAssets }),
    [currentRecipe, currentVersionAssets],
  );
  const otherSizes = currentVersionAssets.filter(
    (a) => (a.adUrl || a.firebaseUrl) !== adUrl,
  );

  const currentAspect =
    getCssAspectRatioValue(currentAspectRaw) || getCssAspectRatioValue('9x16');

  const versionGroupsByAd = useMemo(() => {
    if (!reviewAds || reviewAds.length === 0) return {};
    const map = {};
    reviewAds.forEach((ad, idx) => {
      if (!ad) return;
      const cardKey = getAdKey(ad, idx);
      const related = allAds.filter((asset) => isSameAdUnit(asset, ad));
      if (related.length === 0) {
        map[cardKey] = [[ad]];
        return;
      }
      const verMap = {};
      related.forEach((asset) => {
        const ver = getVersion(asset);
        if (!verMap[ver]) verMap[ver] = [];
        verMap[ver].push(asset);
      });
      const groups = Object.values(verMap)
        .map((group) => {
          const sorted = [...group].sort((a, b) => {
            const aspectA =
              a.aspectRatio || parseAdFilename(a.filename || '').aspectRatio || '';
            const aspectB =
              b.aspectRatio || parseAdFilename(b.filename || '').aspectRatio || '';
            return (
              getReviewAspectPriority(aspectA) - getReviewAspectPriority(aspectB)
            );
          });
          const nonArchived = sorted.filter((asset) => asset.status !== 'archived');
          return nonArchived.length > 0 ? nonArchived : sorted;
        })
        .filter((group) => group.length > 0)
        .sort((a, b) => getVersion(b[0]) - getVersion(a[0]));
      map[cardKey] = groups.length > 0 ? groups : [[ad]];
    });
    return map;
  }, [reviewAds, allAds]);

  useEffect(() => {
    setCardVersionIndices((prev) => {
      if (!reviewAds || reviewAds.length === 0) {
        return prev;
      }

      const next = {};
      let changed = false;

      reviewAds.forEach((ad, idx) => {
        if (!ad) return;

        const key = getAdKey(ad, idx);
        const groups = versionGroupsByAd[key] && versionGroupsByAd[key].length > 0
          ? versionGroupsByAd[key]
          : [[ad]];
        const groupCount = groups.length;
        const prevIndex = prev[key] ?? 0;
        const clampedIndex = Math.min(prevIndex, groupCount - 1);
        const normalizedIndex = clampedIndex < 0 ? 0 : clampedIndex;

        next[key] = normalizedIndex;

        if (prevIndex !== normalizedIndex) {
          changed = true;
        }
      });

      const prevKeys = Object.keys(prev || {});
      const nextKeys = Object.keys(next);
      if (prevKeys.length !== nextKeys.length) {
        changed = true;
      } else if (!changed) {
        for (const key of prevKeys) {
          if (!(key in next)) {
            changed = true;
            break;
          }
        }
      }

      return changed ? next : prev;
    });
  }, [reviewAds, versionGroupsByAd]);

  const buildStatusMeta = useCallback(
    (ad, index) => {
      const fallback = {
        cardKey: getAdKey(ad, index),
        groups: [],
        latestAssets: [],
        statusAssets: [],
        statusValue: 'pending',
      };
      if (!ad) return fallback;

      const cardKey = getAdKey(ad, index);
      const groups = versionGroupsByAd[cardKey] || [[ad]];
      const latestAssets = groups[0] || [ad];
      const statusAssetsFiltered = latestAssets.filter((asset) =>
        isSameAdUnit(asset, ad),
      );
      const statusAssets =
        statusAssetsFiltered.length > 0 ? statusAssetsFiltered : [ad];
      const assetResponses = statusAssets
        .map((asset) => responses[asset.adUrl || asset.firebaseUrl])
        .filter(Boolean);
      const responseValue = assetResponses[0]?.response;
      const statusFromAssets = statusAssets.some(
        (asset) => asset.status === 'approved',
      )
        ? 'approve'
        : statusAssets.some((asset) => asset.status === 'rejected')
        ? 'reject'
        : statusAssets.some((asset) => asset.status === 'edit_requested')
        ? 'edit'
        : null;
      const defaultStatus =
        ad.status === 'approved'
          ? 'approve'
          : ad.status === 'rejected'
          ? 'reject'
          : ad.status === 'edit_requested'
          ? 'edit'
          : 'pending';
      const combinedStatus =
        manualStatus[cardKey] ||
        responseValue ||
        statusFromAssets ||
        defaultStatus;
      const normalizedStatus = ['approve', 'reject', 'edit', 'pending'].includes(
        combinedStatus,
      )
        ? combinedStatus
        : 'pending';

      return {
        cardKey,
        groups,
        latestAssets,
        statusAssets,
        statusValue: normalizedStatus,
      };
    },
    [versionGroupsByAd, responses, manualStatus],
  );

  const reviewStatusCounts = useMemo(() => {
    const counts = { pending: 0, approve: 0, edit: 0, reject: 0 };
    if (!reviewAds || reviewAds.length === 0) {
      return counts;
    }
    reviewAds.forEach((ad, index) => {
      const { statusValue } = buildStatusMeta(ad, index);
      const key = ['approve', 'reject', 'edit', 'pending'].includes(statusValue)
        ? statusValue
        : 'pending';
      counts[key] += 1;
    });
    return counts;
  }, [reviewAds, buildStatusMeta]);

  const handleDownloadBrief = useCallback(() => {
    if (
      !recipePreviewRef.current ||
      typeof recipePreviewRef.current.downloadVisibleCsv !== 'function'
    ) {
      return;
    }
    const baseName =
      adGroupDisplayName ||
      (groupId ? `ad-group-${groupId}` : 'brief');
    const normalized = baseName
      .toString()
      .toLowerCase()
      .replace(/[^a-z0-9]+/g, '-')
      .replace(/^-+|-+$/g, '');
    const filename = `${normalized || 'brief'}-brief.csv`;
    recipePreviewRef.current.downloadVisibleCsv(filename);
  }, [adGroupDisplayName, groupId]);

  const showCopyAction = copyCards.length > 0;
  const showGalleryAction = reviewVersion !== 3 && ads.length > 0;
  const canDownloadBrief = reviewVersion === 3 && recipes.length > 0;
  const reviewMenuActions = useMemo(() => {
    const actions = [];
    if (showCopyAction) {
      actions.push({
        key: 'copy',
        label: 'View platform copy',
        onSelect: () => {
          setShowCopyModal(true);
        },
        Icon: FiType,
      });
    }
    if (reviewVersion === 3 && canDownloadBrief) {
      actions.push({
        key: 'download',
        label: 'Download brief (CSV)',
        onSelect: () => {
          handleDownloadBrief();
        },
        Icon: FiDownload,
      });
    }
    if (reviewVersion !== 3 && showGalleryAction) {
      actions.push({
        key: 'gallery',
        label: 'View ad gallery',
        onSelect: () => {
          setShowGallery(true);
        },
        Icon: FiGrid,
      });
    }
    actions.push({
      key: 'helpdesk',
      label: (
        <span className="flex w-full items-center justify-between">
          <span>Contact helpdesk</span>
          {hasUnreadHelpdesk ? (
            <NotificationDot size="sm" srText="Unread helpdesk messages" />
          ) : null}
        </span>
      ),
      onSelect: () => {
        setShowHelpdeskModal(true);
      },
      Icon: FiMessageSquare,
    });
    return actions;
  }, [
    showCopyAction,
    reviewVersion,
    canDownloadBrief,
    showGalleryAction,
    setShowCopyModal,
    handleDownloadBrief,
    setShowGallery,
    setShowHelpdeskModal,
    hasUnreadHelpdesk,
  ]);

  const reviewMenuButtonIcon = useMemo(
    () => (
      <span className="relative inline-flex">
        <FiMoreHorizontal className="h-5 w-5" />
        {hasUnreadHelpdesk ? (
          <NotificationDot
            className="absolute -right-1 -top-1"
            size="sm"
            srText="Unread helpdesk messages"
          />
        ) : null}
      </span>
    ),
    [hasUnreadHelpdesk],
  );

  const reviewMenuButtonAriaLabel = hasUnreadHelpdesk
    ? 'Open review actions menu (unread helpdesk messages)'
    : 'Open review actions menu';

  // Preload upcoming ads to keep transitions smooth
  useEffect(() => {
    // Drop preloaded images that are behind the current index
    preloads.current = preloads.current.filter((p) => p.index > currentIndex);
    for (let i = 1; i <= BUFFER_COUNT; i += 1) {
      const idx = currentIndex + i;
      const next = reviewAds[idx];
      if (!next) break;
      if (preloads.current.find((p) => p.index === idx)) continue;
      const url = next.adUrl || next.firebaseUrl;
      const img = new Image();
      img.src = url;
      preloads.current.push({ index: idx, img });
    }
    preloads.current = preloads.current.slice(-BUFFER_COUNT);
  }, [currentIndex, reviewAds, isMobile]);

  const openEditRequest = async (
    targetAd = currentAd,
    index = currentIndex,
    { mode = 'all', initialComment = '', initialCopy } = {},
  ) => {
    setCurrentIndex(index);
    setEditModalMode(mode);
    setComment(initialComment);
    setShowEditModal(true);
    if (!targetAd?.adGroupId) {
      if (typeof initialCopy === 'string') {
        setEditCopy(initialCopy);
      }
      setOrigCopy('');
      return;
    }
    const recipeId =
      targetAd.recipeCode ||
      parseAdFilename(targetAd.filename || '').recipeCode ||
      currentRecipe;
    if (!recipeId) {
      if (typeof initialCopy === 'string') {
        setEditCopy(initialCopy);
      }
      setOrigCopy('');
      return;
    }
    try {
      const snap = await getDoc(
        doc(db, 'adGroups', targetAd.adGroupId, 'recipes', recipeId)
      );
      const data = snap.exists() ? snap.data() : null;
      const text = data ? data.latestCopy || data.copy || '' : '';
      const resolvedCopy =
        typeof initialCopy === 'string' ? initialCopy : text;
      setEditCopy(resolvedCopy);
      setOrigCopy(text);
      setReviewAds((prev) =>
        prev.map((a) =>
          assetsReferToSameDoc(a, targetAd)
            ? { ...a, originalCopy: text }
            : a,
        ),
      );
      setAds((prev) =>
        prev.map((a) =>
          assetsReferToSameDoc(a, targetAd)
            ? { ...a, originalCopy: text }
            : a,
        ),
      );
      setAllAds((prev) =>
        prev.map((a) =>
          assetsReferToSameDoc(a, targetAd)
            ? { ...a, originalCopy: text }
            : a,
        ),
      );
    } catch (err) {
      console.error('Failed to load copy', err);
      setEditCopy(typeof initialCopy === 'string' ? initialCopy : '');
      setOrigCopy('');
    }
  };

  const saveCopyCards = async (list) => {
    if (!groupId || !Array.isArray(list)) return;
    try {
      const existingIds = copyCards.map((c) => c.id);
      const newIds = list.map((c) => c.id).filter(Boolean);
      const deletions = existingIds.filter((id) => !newIds.includes(id));
      await Promise.all(
        deletions.map((cid) =>
          deleteDoc(doc(db, 'adGroups', groupId, 'copyCards', cid)),
        ),
      );
      await Promise.all(
        list.map((c) => {
          const data = {
            primary: c.primary || '',
            headline: c.headline || '',
            description: c.description || '',
            product: c.product || '',
          };
          if (c.id) {
            return setDoc(
              doc(db, 'adGroups', groupId, 'copyCards', c.id),
              data,
              { merge: true },
            );
          }
          return addDoc(
            collection(db, 'adGroups', groupId, 'copyCards'),
            data,
          );
        }),
      );
      setShowCopyModal(false);
    } catch (err) {
      console.error('Failed to save copy cards', err);
    }
  };

  const submitResponse = async (
    responseType,
    {
      targetAd = currentAd,
      targetAssets = currentRecipeGroup?.assets || [],
      targetIndex = currentIndex,
      skipAdvance = false,
    } = {},
  ) => {
    if (!targetAd) return;
    advancedRef.current = false;
    if (!skipAdvance) {
      setAnimating(responseType);
    } else {
      setAnimating(null);
    }
    setSubmitting(true);

    const matchesTargetAsset = (asset) =>
      !!asset &&
      asset.status !== 'archived' &&
      !!targetAd &&
      isSameAdUnit(asset, targetAd);
    const filteredAssets = (targetAssets || []).filter(matchesTargetAsset);
    let recipeAssets = filteredAssets;
    if (recipeAssets.length === 0 && matchesTargetAsset(targetAd)) {
      recipeAssets = [targetAd];
    }

    if (recipeAssets.length === 0) {
      console.warn('No eligible assets found for status update');
      setSubmitting(false);
      setAnimating(null);
      return;
    }
    const updates = [];
    const addedResponses = {};
    const newStatus =
      responseType === 'approve'
        ? 'approved'
        : responseType === 'reject'
        ? 'rejected'
        : 'edit_requested';
    const recipeCode =
      targetAd.recipeCode ||
      parseAdFilename(targetAd.filename || '').recipeCode ||
      '';
    const targetKey = getAdKey(targetAd, targetIndex);
    const existingComment =
      (pendingResponseContext && pendingResponseContext.existingComment) || '';
    const trimmedInputComment = comment.trim();
    const formatComment = (note) => {
      const trimmed = (note || '').trim();
      if (!trimmed) return '';
      const name =
        reviewerName ||
        user?.displayName ||
        user?.email ||
        user?.uid ||
        'unknown';
      const formatter = new Intl.DateTimeFormat(undefined, {
        dateStyle: 'medium',
        timeStyle: 'short',
      });
      const timestamp = formatter.format(new Date());
      return `${trimmed}\n\n— ${name} · ${timestamp}`;
    };
    let finalComment = existingComment;
    if (responseType === 'edit') {
      if (trimmedInputComment) {
        const formatted = formatComment(trimmedInputComment);
        if (editModalMode === 'note' && existingComment) {
          finalComment = `${existingComment}\n\n${formatted}`;
        } else {
          finalComment = formatted;
        }
      }
    } else {
      finalComment = '';
    }

    try {
      for (const asset of recipeAssets) {
        const url = asset.adUrl || asset.firebaseUrl;
        const copyChanged =
          responseType === 'edit' && editCopy.trim() !== origCopy.trim();
        const respObj = {
          adUrl: url,
          response: responseType,
          comment: responseType === 'edit' ? finalComment : '',
          copyEdit: copyChanged ? editCopy : '',
          pass: responses[url] ? 'revisit' : 'initial',
          ...(asset.brandCode ? { brandCode: asset.brandCode } : {}),
          ...(asset.groupName ? { groupName: asset.groupName } : {}),
          ...(reviewerName ? { reviewerName } : {}),
          ...(user?.email ? { userEmail: user.email } : {}),
          ...(user?.uid ? { userId: user.uid } : {}),
          ...(userRole ? { userRole } : {}),
        };
        if (asset.adGroupId) {
          updates.push(
            addDoc(collection(db, 'adGroups', asset.adGroupId, 'responses'), {
              ...respObj,
              timestamp: serverTimestamp(),
            })
          );
        }
        const assetDocId = getAssetDocumentId(asset);
        if (assetDocId && asset.adGroupId) {
          const assetRef = doc(
            db,
            'adGroups',
            asset.adGroupId,
            'assets',
            assetDocId,
          );
          const updateData = {
            status: newStatus,
            comment: responseType === 'edit' ? finalComment : '',
            copyEdit: copyChanged ? editCopy : '',
            lastUpdatedBy: user.uid,
            lastUpdatedAt: serverTimestamp(),
            ...(responseType === 'approve' ? { isResolved: true } : {}),
            ...(responseType === 'edit' ? { isResolved: false } : {}),
          };
          updates.push(updateDoc(assetRef, updateData));

          const name = reviewerName || user.displayName || user.uid || 'unknown';
          updates.push(
            addDoc(
              collection(
                db,
                'adGroups',
                asset.adGroupId,
                'assets',
                assetDocId,
                'history',
              ),
              {
                status: newStatus,
                updatedBy: name,
                updatedAt: serverTimestamp(),
                ...(responseType === 'edit' && finalComment
                  ? { comment: finalComment }
                  : {}),
                ...(responseType === 'edit' && copyChanged
                  ? { copyEdit: editCopy, origCopy }
                  : {}),
              },
            ).catch((err) => {
              if (err?.code === 'already-exists') {
                console.log('History entry already exists, skipping');
              } else {
                throw err;
              }
            }),
          );

          let updatedAdsState = [];
          setAds((prev) => {
            const updated = prev.map((a) =>
              assetsReferToSameDoc(a, asset)
                ? {
                    ...a,
                    status: newStatus,
                    comment: responseType === 'edit' ? finalComment : '',
                    copyEdit: copyChanged ? editCopy : '',
                    ...(responseType === 'approve'
                      ? { isResolved: true }
                      : responseType === 'edit'
                      ? { isResolved: false }
                      : {}),
                  }
                : a,
            );
            updatedAdsState = updated;
            return updated;
          });
          setReviewAds((prev) =>
            prev.map((a) =>
              assetsReferToSameDoc(a, asset)
                ? {
                    ...a,
                    status: newStatus,
                    comment: responseType === 'edit' ? finalComment : '',
                    copyEdit: copyChanged ? editCopy : '',
                    ...(responseType === 'approve'
                      ? { isResolved: true }
                      : responseType === 'edit'
                      ? { isResolved: false }
                      : {}),
                  }
                : a,
            ),
          );
          setAllAds((prev) =>
            prev.map((a) =>
              assetsReferToSameDoc(a, asset)
                ? {
                    ...a,
                    status: newStatus,
                    comment: responseType === 'edit' ? finalComment : '',
                    copyEdit: copyChanged ? editCopy : '',
                    ...(responseType === 'approve'
                      ? { isResolved: true }
                      : responseType === 'edit'
                      ? { isResolved: false }
                      : {}),
                  }
                : a,
            ),
          );

          const prevStatus = asset.status;
          const newState = newStatus;
          let incReviewed = 0;
          let incApproved = 0;
          let incRejected = 0;
          let incEdit = 0;
          if (prevStatus === 'ready') {
            incReviewed += 1;
          }
          if (prevStatus !== newState) {
            if (prevStatus === 'approved') incApproved -= 1;
            if (prevStatus === 'rejected') incRejected -= 1;
            if (prevStatus === 'edit_requested') incEdit -= 1;
            if (newState === 'approved') incApproved += 1;
            if (newState === 'rejected') incRejected += 1;
            if (newState === 'edit_requested') incEdit += 1;
          }

          const groupRef = doc(db, 'adGroups', asset.adGroupId);
          const gSnap = await getDoc(groupRef);
          const updateObj = {
            ...(incReviewed ? { reviewedCount: increment(incReviewed) } : {}),
            ...(incApproved ? { approvedCount: increment(incApproved) } : {}),
            ...(incRejected ? { rejectedCount: increment(incRejected) } : {}),
            ...(incEdit ? { editCount: increment(incEdit) } : {}),
            lastUpdated: serverTimestamp(),
            ...(gSnap.exists() && !gSnap.data().thumbnailUrl
              ? { thumbnailUrl: asset.firebaseUrl }
              : {}),
          };
          const publicGroupUpdate = {
            reviewedCountDelta: incReviewed,
            approvedCountDelta: incApproved,
            rejectedCountDelta: incRejected,
            editCountDelta: incEdit,
            lastUpdated: new Date().toISOString(),
            assetId: assetDocId,
            assetStatus: newStatus,
            ...(recipeCode ? { recipeCode } : {}),
            ...(asset.brandCode ? { brandCode: asset.brandCode } : {}),
            ...(gSnap.exists() && !gSnap.data().thumbnailUrl && asset.firebaseUrl
              ? { thumbnailUrl: asset.firebaseUrl }
              : {}),
          };
          updates.push(
            performGroupUpdate(asset.adGroupId, updateObj, {
              type: 'status',
              publicUpdate: publicGroupUpdate,
            }),
          );

          const parentId = getAssetParentId(asset);
          if (responseType === 'approve' && parentId) {
            const relatedQuery = query(
              collection(db, 'adGroups', asset.adGroupId, 'assets'),
              where('parentAdId', '==', parentId)
            );
            const relatedSnap = await getDocs(relatedQuery);
            updates.push(
              Promise.all(
                relatedSnap.docs.map((d) =>
                  updateDoc(doc(db, 'adGroups', asset.adGroupId, 'assets', d.id), {
                    isResolved: true,
                  })
                )
              )
            );
            updates.push(
              updateDoc(doc(db, 'adGroups', asset.adGroupId, 'assets', parentId), {
                isResolved: true,
              })
            );
          }
        }
        addedResponses[url] = respObj;
        setResponses((prev) => ({ ...prev, [url]: respObj }));
      }

      if (recipeAssets.length > 0 && recipeCode) {
        const recipeRef = doc(db, 'recipes', recipeCode);
        updates.push(
          setDoc(
            recipeRef,
            {
              history: arrayUnion({
                timestamp: Date.now(),
                status: newStatus,
                user:
                  reviewerName ||
                  user?.displayName ||
                  user?.uid ||
                  'unknown',
                ...(responseType === 'edit' && finalComment
                  ? { editComment: finalComment }
                  : {}),
              }),
            },
            { merge: true }
          )
        );
      }

      await Promise.all(updates);
      if (responseType === 'edit' && userRole === 'client') {
        const brandCode =
          targetAd?.brandCode || recipeAssets[0]?.brandCode || brandCodes[0];
        if (brandCode) {
          await deductCredits(brandCode, 'editRequest', settings.creditCosts);
        } else {
          console.warn('submitResponse missing brandCode for edit request');
        }
      }
      if (groupId) {
        localStorage.setItem(`lastViewed-${groupId}`, new Date().toISOString());
      }
    } catch (err) {
      console.error('Failed to submit response', err);
    } finally {
      setComment('');
      setEditCopy('');
      setOrigCopy('');
      setShowEditModal(false);
      setEditModalMode('all');
      setSubmitting(false);
      setPendingResponseContext((prev) => {
        if (!prev) return prev;
        if (prev?.key && prev.key === targetKey) return null;
        if (!prev?.key && prev?.ad) {
          const prevKey = getAdKey(prev.ad, prev.index ?? 0);
          if (prevKey === targetKey) return null;
        }
        return prev;
      });
      setManualStatus((prev) => {
        if (!targetKey) return prev;
        const next = { ...prev };
        delete next[targetKey];
        return next;
      });

      if (!skipAdvance) {
        const nextIndex = targetIndex + 1;
        if (!advancedRef.current) {
          setCurrentIndex(nextIndex);
          advancedRef.current = true;
        }
        setAnimating(null);
        if (nextIndex >= reviewAds.length) {
          setStarted(false);
        }
      } else {
        setCurrentIndex(targetIndex);
        setAnimating(null);
      }
    }
  };

  const submitNote = async () => {
    if (!currentAd?.adGroupId) {
      setShowNoteInput(false);
      setClientNote('');
      return;
    }
    setNoteSubmitting(true);
    try {
      const trimmedNote = clientNote.trim();
      await performGroupUpdate(
        currentAd.adGroupId,
        {
          clientNote: trimmedNote,
          clientNoteTimestamp: serverTimestamp(),
          hasClientNote: true,
        },
        {
          type: 'note',
          publicUpdate: {
            clientNote: trimmedNote,
            hasClientNote: true,
            clientNoteTimestamp: new Date().toISOString(),
          },
        },
      );
    } catch (err) {
      console.error('Failed to submit note', err);
    } finally {
      setNoteSubmitting(false);
      setClientNote('');
      setShowNoteInput(false);
      setAskContinue(true);
    }
  };

  const approveAllPending = async () => {
    const pendingEntries = [];
    reviewAds.forEach((ad, index) => {
      const { statusValue, statusAssets } = buildStatusMeta(ad, index);
      if (statusValue === 'pending') {
        pendingEntries.push({ ad, assets: statusAssets, index });
      }
    });

    for (const entry of pendingEntries) {
      await submitResponse('approve', {
        targetAd: entry.ad,
        targetAssets: entry.assets,
        targetIndex: entry.index,
        skipAdvance: true,
      });
    }
  };

  const handleFinalizeReview = async (approvePending = false) => {
    if (!groupId) {
      setShowFinalizeModal(null);
      return;
    }

    setFinalizeProcessing(true);
    try {
      if (approvePending) {
        await approveAllPending();
      }

      const updateData = {
        status: 'reviewed',
        reviewProgress: null,
        lastUpdated: serverTimestamp(),
      };

      await updateDoc(doc(db, 'adGroups', groupId), updateData);

      const { reviewUrl: detailUrl, adGroupUrl } = buildDetailLinks();

      await notifySlackStatusChange({
        brandCode: groupBrandCode || brandCode || '',
        adGroupId: groupId,
        adGroupName: adGroupDisplayName,
        status: 'reviewed',
        url: detailUrl,
        adGroupUrl,
      });

      if (isPublicReviewer) {
        try {
          await addDoc(collection(db, 'adGroups', groupId, 'publicUpdates'), {
            type: 'status',
            update: {
              status: 'reviewed',
              reviewProgress: null,
              lastUpdated: new Date().toISOString(),
            },
            createdAt: serverTimestamp(),
            reviewer: reviewerIdentifier,
            source: 'public-review',
          });
        } catch (err) {
          console.warn('Failed to record public finalize update', err);
        }
      }

      setGroupStatus('reviewed');
      setInitialStatus('done');
      setStarted(false);
      setShowFinalizeModal(null);
    } catch (err) {
      console.error('Failed to finalize review', err);
    } finally {
      setFinalizeProcessing(false);
    }
  };

  const openFinalizeModal = () => {
    if (finalizeProcessing || !groupId) return;
    const pendingCount = reviewStatusCounts?.pending ?? 0;
    setShowFinalizeModal(pendingCount > 0 ? 'pending' : 'confirm');
  };

  const closeFinalizeModal = () => {
    if (finalizeProcessing) return;
    setShowFinalizeModal(null);
  };

  const renderFinalizeAction = ({
    compact = false,
    fullWidth = true,
    className = '',
  } = {}) => {
    if (isGroupReviewed) {
      return (
        <span
          className={combineClasses(
            'inline-flex items-center justify-center gap-2 whitespace-nowrap rounded-full border border-emerald-500/70 bg-emerald-50 font-semibold text-emerald-700 shadow-sm dark:border-emerald-500/40 dark:bg-emerald-500/10 dark:text-emerald-300',
            compact ? 'px-3 py-1.5 text-xs' : 'px-4 py-2 text-sm',
            fullWidth ? 'w-full' : '',
            'sm:w-auto',
            className,
          )}
        >
          <FiCheckCircle
            className={compact ? 'h-3.5 w-3.5' : 'h-4 w-4'}
            aria-hidden="true"
          />
          Reviewed
        </span>
      );
    }

    const disabled = finalizeProcessing || submitting || !groupId;

    return (
      <button
        type="button"
        onClick={openFinalizeModal}
        disabled={disabled}
        className={combineClasses(
          'btn-primary whitespace-nowrap font-semibold',
          compact ? 'px-3 py-1.5 text-xs' : 'text-sm',
          fullWidth ? 'w-full' : '',
          disabled ? 'opacity-60 cursor-not-allowed' : '',
          'sm:w-auto',
          className,
        )}
      >
        finalize review
      </button>
    );
  };

  if (
    reviewVersion === null ||
    !logoReady ||
    (started && !firstAdLoaded) ||
    (reviewVersion === 3 && !recipesLoaded)
  ) {
    return <LoadingOverlay />;
  }


  if (!started && reviewVersion !== 2) {
    return (
      <div className="flex flex-col items-center justify-center min-h-screen space-y-4 text-center">
        {timedOut && (
          <p className="text-red-600">Review timed out due to inactivity.</p>
        )}
        {agencyId && (
          <OptimizedImage
            pngUrl={agency.logoUrl || DEFAULT_LOGO_URL}
            alt={`${agency.name || 'Agency'} logo`}
            loading="eager"
            cacheKey={agency.logoUrl || DEFAULT_LOGO_URL}
            onLoad={() => setLogoReady(true)}
            className="mb-2 max-h-16 w-auto"
          />
        )}
        <h1 className="text-2xl font-bold">
          {reviewVersion === 3 ? 'Your brief is ready!' : 'Your ads are ready!'}
        </h1>
        <div className="flex flex-col items-center space-y-3">
          <button
            onClick={() => {
              setTimedOut(false);
              setShowGallery(false);
              setShowCopyModal(false);
              if (reviewVersion === 3) {
                setStarted(true);
                return;
              }
              const latest = getLatestAds(ads.filter((a) => a.status !== 'pending'));
              const readyList = latest.filter((a) => a.status === 'ready');
              const readyVers = readyList.filter((a) => getVersion(a) > 1);
              const allList = buildHeroList(latest);
              const versionList = buildHeroList(readyVers);
              setAllHeroAds(allList);
              const target = versionList.length > 0 ? versionList : allList;
              setVersionMode(versionList.length > 0);
              setReviewAds(target);
              setCurrentIndex(0);
              setStarted(true);
            }}
            disabled={loading || (reviewVersion !== 3 && ads.length === 0)}
            className={`btn-primary px-6 py-3 text-lg ${
              loading || (reviewVersion !== 3 && ads.length === 0)
                ? 'opacity-50 cursor-not-allowed'
                : ''
            }`}
          >
            <FiCheck className="mr-2" />{' '}
            {reviewVersion === 3 ? 'See Brief' : 'Review Ads'}
          </button>
          <div className="flex space-x-2">
            {ads.length > 0 && (
              <button
                onClick={() => setShowGallery(true)}
                className="btn-secondary"
              >
                <FiGrid className="mr-1" /> Ad Gallery
              </button>
            )}
            {copyCards.length > 0 && (
              <button
                onClick={() => setShowCopyModal(true)}
                className="btn-secondary"
              >
                <FiType className="mr-1" /> Platform Copy
              </button>
            )}
          </div>
        </div>
        {showGallery && <GalleryModal ads={ads} onClose={() => setShowGallery(false)} />}
        {showCopyModal && renderCopyModal()}
      </div>
    );
  }

  if (reviewVersion === 3 && (!recipes || recipes.length === 0)) {
    return (
      <div className="text-center mt-10">No briefs assigned to your account.</div>
    );
  }

  if (reviewVersion !== 3 && (!ads || ads.length === 0)) {
    return (
      <div className="text-center mt-10">
        {hasPending ? 'ads are pending' : 'No ads assigned to your account.'}
      </div>
    );
  }

  if (pendingOnly) {
    return (
      <div className="flex flex-col items-center justify-center space-y-4 text-center min-h-screen">
          {reviewLogoUrl && (
            <OptimizedImage
              pngUrl={reviewLogoUrl}
              alt={reviewLogoAlt}
              loading="eager"
              cacheKey={reviewLogoUrl}
              onLoad={() => setLogoReady(true)}
              className="mb-2 max-h-16 w-auto"
            />
          )}
        <h1 className="text-2xl font-bold">Ads Pending Review</h1>
        <p className="text-lg">We'll notify you when your ads are ready.</p>
        {showCopyModal && renderCopyModal()}
      </div>
    );
  }


  return (
    <div className="relative flex flex-col items-center justify-center space-y-4 min-h-screen">
      {showFinalizeModal && (
        <Modal>
          <div className="flex flex-col gap-4">
            <div className="flex flex-col gap-3">
              <h2 className="text-xl font-semibold text-gray-900 dark:text-[var(--dark-text)]">
                Finalize review
              </h2>
              {showFinalizeModal === 'pending' ? (
                <>
                  <p className="text-sm text-gray-600 dark:text-gray-300">
                    There are pending ads remaining. Would you like to approve them?
                  </p>
                  <p className="text-xs text-gray-500 dark:text-gray-400">
                    Note: This lets the design team know the review is complete. You'll still be able to download approved ads,
                    but once finalized you won't be able to open new helpdesk chats or re-open the review.
                  </p>
                </>
              ) : (
                <p className="text-sm text-gray-600 dark:text-gray-300">
                  Note: This lets the design team know the review is complete. You'll still be able to download approved ads, but
                  once finalized you won't be able to open new helpdesk chats or re-open the review.
                </p>
              )}
            </div>
            <div className="flex justify-end gap-2">
              <button
                type="button"
                className="btn-secondary"
                onClick={closeFinalizeModal}
                disabled={finalizeProcessing}
              >
                Cancel
              </button>
              {showFinalizeModal === 'pending' ? (
                <button
                  type="button"
                  className="btn-primary"
                  onClick={() => handleFinalizeReview(true)}
                  disabled={finalizeProcessing}
                >
                  {finalizeProcessing ? 'Approving...' : 'Approve all Pending'}
                </button>
              ) : (
                <button
                  type="button"
                  className="btn-primary"
                  onClick={() => handleFinalizeReview(false)}
                  disabled={finalizeProcessing}
                >
                  {finalizeProcessing ? 'Finalizing...' : 'Confirm'}
                </button>
              )}
            </div>
          </div>
        </Modal>
      )}
      {showStreakModal && (
        <div className="fixed inset-0 flex items-center justify-center bg-black bg-opacity-50 z-50">
          <div className="flex flex-col gap-4 bg-white p-4 rounded-xl shadow max-w-sm dark:bg-[var(--dark-sidebar-bg)] dark:text-[var(--dark-text)]">
            {!showNoteInput && !askContinue && (
              <>
                <p className="mb-4 text-center text-lg font-medium">You’ve rejected 5 ads so far. Leave a note so we can regroup?</p>
                <div className="flex justify-center space-x-2">
                  <button
                    onClick={() => setShowNoteInput(true)}
                    className="btn-primary"
                  >
                    Leave Note
                  </button>
                  <button
                    onClick={() => {
                      setShowStreakModal(false);
                      setShowNoteInput(false);
                      setAskContinue(false);
                    }}
                    className="btn-secondary text-white"
                  >
                    Keep reviewing
                  </button>
                </div>
              </>
            )}
            {showNoteInput && !askContinue && (
              <div className="flex flex-col gap-2">
                <textarea
                  value={clientNote}
                  onChange={(e) => setClientNote(e.target.value)}
                  className="w-full p-2 border rounded"
                  rows={3}
                  placeholder="Leave a note for the designer..."
                />
                <div className="flex justify-center space-x-2">
                  <button
                    onClick={submitNote}
                    disabled={noteSubmitting}
                    className="btn-primary"
                  >
                    Submit Note
                  </button>
                  <button
                    onClick={() => {
                      setShowNoteInput(false);
                      setClientNote('');
                    }}
                    className="btn-secondary text-white"
                  >
                    Cancel
                  </button>
                </div>
              </div>
            )}
            {askContinue && (
              <>
                <p className="mb-4 text-center text-lg font-medium">Continue Review?</p>
                <div className="flex justify-center space-x-2">
                  <button
                    onClick={() => {
                      setShowStreakModal(false);
                      setAskContinue(false);
                    }}
                    className="btn-primary"
                  >
                    Yes
                  </button>
                  <button onClick={handleStopReview} className="btn-secondary text-white">
                    No
                  </button>
                </div>
              </>
            )}
          </div>
        </div>
      )}
      <div className="flex w-full flex-col items-center">
        {(reviewVersion === 2 || reviewVersion === 3) && (
          <div
            ref={toolbarRef}
            className="sticky top-0 z-30 flex w-full items-center gap-2 px-4 py-3 sm:px-6"
            style={{ paddingTop: 'calc(env(safe-area-inset-top, 0px) + 0.75rem)' }}
          >
            <button
              type="button"
              onClick={handleExitReview}
              aria-label="Exit review"
              className="btn-action flex items-center gap-2 rounded-full px-4 py-2 text-sm font-semibold text-gray-700 transition hover:bg-white/80 focus:outline-none focus-visible:ring-2 focus-visible:ring-[var(--accent-color)] dark:text-gray-200 dark:hover:bg-[var(--dark-sidebar-hover)]"
            >
              <FiHome className="h-5 w-5" />
            </button>
            {reviewVersion === 2 && statusBarPinned && (
              <div className="flex flex-1 justify-center sm:hidden">
                {renderFinalizeAction({ compact: true, fullWidth: false })}
              </div>
            )}
            <OverflowMenu
              ref={actionsMenuRef}
              actions={reviewMenuActions}
              buttonAriaLabel={reviewMenuButtonAriaLabel}
              buttonIcon={reviewMenuButtonIcon}
              className="ml-auto"
            />
          </div>
        )}
        <div className="flex w-full flex-col items-center">
          <div
          className={`w-full px-4 pt-6 pb-4 sm:px-6 ${
            reviewVersion === 3 ? 'max-w-5xl' : 'max-w-[712px]'
          }`}
        >
          <div className="flex items-center justify-center">
            {reviewLogoUrl && (
              <OptimizedImage
                pngUrl={reviewLogoUrl}
                alt={reviewLogoAlt}
                loading="eager"
                cacheKey={reviewLogoUrl}
                onLoad={() => setLogoReady(true)}
                className="max-h-16 w-auto"
              />
            )}
          </div>
        </div>
      </div>
        <div className="relative flex w-full justify-center px-2 sm:px-0">
          {reviewVersion === 3 ? (
            <div className="w-full max-w-5xl">
              <RecipePreview
                ref={recipePreviewRef}
                initialResults={recipes}
                showOnlyResults
                brandCode={groupBrandCode}
                hideBrandSelect
                showColumnButton={false}
                externalOnly
                hideActions
              />
            </div>
          ) : reviewVersion === 2 ? (
            <div
              className={combineClasses(
                'relative w-full max-w-[712px] pt-2 sm:px-0',
                statusBarPinned ? 'px-4' : 'px-2',
              )}
            >
              <div
                ref={statusBarSentinelRef}
                aria-hidden="true"
                className="pointer-events-none absolute inset-x-0 -top-6 h-6"
              />
              <div
                ref={statusBarRef}
                className="sticky z-20 mt-2"
                style={{ top: toolbarOffset ? `${toolbarOffset}px` : 0 }}
              >
                <div
                  className={combineClasses(
                    'rounded-2xl border border-gray-200 bg-white shadow-sm transition-all duration-200 dark:border-[var(--border-color-default)] dark:bg-[var(--dark-sidebar-bg)]',
                    statusBarPinned
                      ? 'px-2 py-1.5 sm:px-3 sm:py-2'
                      : 'px-3 py-3 sm:px-4 sm:py-3',
                  )}
                >
                  <div
                    className={combineClasses(
                      'flex flex-col gap-4 sm:flex-row sm:items-center sm:justify-between',
                      statusBarPinned ? 'sm:gap-3' : '',
                    )}
                  >
                    <div
                      className={combineClasses(
                        'flex-1',
                        statusBarPinned ? 'hidden sm:flex sm:items-center sm:gap-4' : '',
                      )}
                    >
                      {adGroupDisplayName && !statusBarPinned && (
                        <div className="text-sm font-semibold text-gray-700 dark:text-gray-200">
                          {adGroupDisplayName}
                        </div>
                      )}
                      <div
                        className={combineClasses(
                          statusBarPinned
                            ? 'hidden sm:grid sm:grid-cols-4'
                            : 'grid grid-cols-2 sm:grid-cols-4',
                          statusBarPinned
                            ? 'mt-0 gap-2 sm:gap-3'
                            : 'mt-3 gap-4',
                        )}
                      >
                        {['pending', 'approve', 'edit', 'reject'].map((statusKey) => {
                          const statusLabel = (statusLabelMap[statusKey] || statusKey).toLowerCase();
                          return (
                            <div
                              key={statusKey}
                              className={`flex flex-col items-center text-center ${
                                statusBarPinned ? 'gap-0.5 sm:gap-0.5' : 'gap-0.5 sm:gap-1'
                              }`}
                            >
                              <span
                                className={`font-semibold text-gray-900 dark:text-[var(--dark-text)] ${
                                  statusBarPinned
                                    ? 'text-base sm:text-lg'
                                    : 'text-lg sm:text-xl'
                                }`}
                              >
                                {reviewStatusCounts[statusKey] ?? 0}
                              </span>
                              <span
                                className={`font-medium text-gray-500 dark:text-gray-300 ${
                                  statusBarPinned
                                    ? 'text-[10px] sm:text-[11px]'
                                    : 'text-[11px] sm:text-xs'
                                }`}
                              >
                                {statusLabel}
                              </span>
                            </div>
                          );
                        })}
                      </div>
                    </div>
                    <div
                      className={combineClasses(
                        statusBarPinned ? 'hidden sm:flex' : 'flex',
                        'w-full flex-col items-stretch gap-2 sm:w-auto sm:self-center sm:items-end',
                      )}
                    >
                      {renderFinalizeAction({ compact: statusBarPinned })}
                    </div>
                  </div>
                </div>
              </div>
              <div className="mt-6 space-y-6">
                {reviewAds.length === 0 ? (
                  <div className="rounded-2xl border border-dashed border-gray-300 dark:border-[var(--border-color-default)] bg-white dark:bg-[var(--dark-sidebar-bg)] p-8 text-center text-gray-500 dark:text-gray-300">
                    No ads to review yet.
                  </div>
                ) : (
                  reviewAds.map((ad, index) => {
                  const {
                    cardKey,
                    groups,
                    latestAssets,
                    statusAssets,
                    statusValue,
                  } = buildStatusMeta(ad, index);
                  const fallbackAssets =
                    latestAssets && latestAssets.length > 0
                      ? latestAssets
                      : ad
                      ? [ad]
                      : [];
                  const versionGroups =
                    groups && groups.length > 0
                      ? groups
                      : fallbackAssets.length > 0
                      ? [fallbackAssets]
                      : [];
                  const groupCount = versionGroups.length;
                  const storedVersionIndex = cardVersionIndices[cardKey] ?? 0;
                  const resolvedVersionIndex =
                    groupCount > 0
                      ? Math.min(storedVersionIndex, groupCount - 1)
                      : 0;
                  const safeVersionIndex =
                    resolvedVersionIndex < 0 ? 0 : resolvedVersionIndex;
                  const primaryAssets =
                    versionGroups[safeVersionIndex] &&
                    versionGroups[safeVersionIndex].length > 0
                      ? versionGroups[safeVersionIndex]
                      : fallbackAssets;
                  const getAssetAspect = (asset) =>
                    asset?.aspectRatio ||
                    parseAdFilename(asset?.filename || '').aspectRatio ||
                    '';
                  const sortedAssets = primaryAssets
                    .map((asset, originalIndex) => ({ asset, originalIndex }))
                    .sort((a, b) => {
                      const priorityA = getReviewAspectPriority(
                        getAssetAspect(a.asset),
                      );
                      const priorityB = getReviewAspectPriority(
                        getAssetAspect(b.asset),
                      );
                      if (priorityA !== priorityB) {
                        return priorityA - priorityB;
                      }
                      return a.originalIndex - b.originalIndex;
                    })
                    .map(({ asset }) => asset);
                  const hasEditInfo = statusAssets.find(
                    (asset) => asset.comment || asset.copyEdit,
                  );
                  const existingComment = hasEditInfo?.comment || '';
                  const existingCopyEdit = hasEditInfo?.copyEdit || '';
                  const resolvedExistingCopy =
                    existingCopyEdit && existingCopyEdit.length > 0
                      ? existingCopyEdit
                      : undefined;
                  const noteEntries = (() => {
                    const rawComment = hasEditInfo?.comment;
                    if (!rawComment) return [];
                    const matches = Array.from(
                      rawComment.matchAll(/(.*?)\n\n— ([^\n]+)(?:\n\n|$)/gs),
                    );
                    const sanitizeBody = (text) =>
                      (text || '').replace(/\n+$/, '');
                    if (matches.length === 0) {
                      return [{ body: sanitizeBody(rawComment), meta: '' }];
                    }
                    return matches.map((match) => ({
                      body: sanitizeBody(match[1] || ''),
                      meta: match[2] ? `— ${match[2]}` : '',
                    }));
                  })();
                  const showEditButton = !!hasEditInfo || statusValue === 'edit';
                  const latestVersionAsset = latestAssets[0] || null;
                  const latestVersionNumber = latestVersionAsset
                    ? getVersion(latestVersionAsset)
                    : null;
                  const displayVersionAsset =
                    primaryAssets[0] || latestVersionAsset;
                  const displayVersionNumber = displayVersionAsset
                    ? getVersion(displayVersionAsset)
                    : latestVersionNumber;
                  const hasMultipleVersions = versionGroups.length > 1;
                  const handleVersionBadgeClick = () => {
                    if (!hasMultipleVersions) {
                      return;
                    }
                    setCardVersionIndices((prev) => {
                      const currentIndex = prev[cardKey] ?? 0;
                      const nextIndex =
                        ((currentIndex % versionGroups.length) + 1) %
                        versionGroups.length;
                      return { ...prev, [cardKey]: nextIndex };
                    });
                  };
                  const isExpanded = !!expandedRequests[cardKey];
                  const recipeLabel =
                    ad.recipeCode ||
                    parseAdFilename(ad.filename || '').recipeCode ||
                    'Ad Unit';
                  const selectId = `ad-status-${cardKey}`;
                  const handleSelectChange = async (event) => {
                    const value = event.target.value;
                    if (value === 'pending') {
                      setManualStatus((prev) => {
                        const next = { ...prev };
                        delete next[cardKey];
                        return next;
                      });
                      return;
                    }
                    if (value === 'edit') {
                      setManualStatus((prev) => ({ ...prev, [cardKey]: 'edit' }));
                      setPendingResponseContext({
                        ad,
                        assets: statusAssets,
                        index,
                        key: cardKey,
                        existingComment,
                        existingCopy: existingCopyEdit,
                      });
                      openEditRequest(ad, index, {
                        mode: 'all',
                        initialComment: '',
                        initialCopy: resolvedExistingCopy,
                      });
                      return;
                    }
                    setManualStatus((prev) => {
                      const next = { ...prev };
                      delete next[cardKey];
                      return next;
                    });
                    try {
                      await submitResponse(value, {
                        targetAd: ad,
                        targetAssets: statusAssets,
                        targetIndex: index,
                        skipAdvance: true,
                      });
                    } catch (err) {
                      console.error('Failed to update status', err);
                    }
                  };

                  const handleOpenEditModal = (mode) => {
                    setManualStatus((prev) => ({
                      ...prev,
                      [cardKey]: 'edit',
                    }));
                    setPendingResponseContext({
                      ad,
                      assets: statusAssets,
                      index,
                      key: cardKey,
                      existingComment,
                      existingCopy: existingCopyEdit,
                    });
                    openEditRequest(ad, index, {
                      mode,
                      initialComment: '',
                      initialCopy: resolvedExistingCopy,
                    });
                  };

                  const baseEditButtonClasses = isMobile
                    ? 'inline-flex w-full items-center justify-center gap-2 rounded-lg border border-gray-300 bg-white px-3 py-2 text-sm font-medium text-gray-700 shadow-sm focus:outline-none focus-visible:ring-2 focus-visible:ring-[var(--accent-color)] dark:border-[var(--border-color-default)] dark:bg-[var(--dark-sidebar-bg)] dark:text-gray-200'
                    : 'inline-flex items-center gap-1 rounded-md border border-gray-300 bg-white px-2.5 py-1 text-xs font-medium text-gray-700 shadow-sm focus:outline-none focus:ring-2 focus:ring-indigo-500 focus:ring-offset-2 dark:border-[var(--border-color-default)] dark:bg-transparent dark:text-gray-200';

                  const editButtonStateClass = isGroupReviewed
                    ? 'opacity-60 cursor-not-allowed'
                    : isMobile
                    ? 'hover:bg-gray-100 dark:hover:bg-[var(--dark-sidebar-hover)]'
                    : 'hover:bg-gray-100 dark:hover:bg-[var(--dark-sidebar-bg)]';

                  const editActionButtonClass = `${baseEditButtonClasses} ${editButtonStateClass}`;

                  if (isMobile) {
                    const assetCount = sortedAssets.length;
                    const statusLabel = statusLabelMap[statusValue] || statusValue;

                    return (
                      <div
                        key={cardKey}
                        className="w-full overflow-hidden rounded-2xl border border-gray-200 bg-white shadow-sm dark:border-[var(--border-color-default)] dark:bg-[var(--dark-sidebar-bg)]"
                      >
                        <div className="flex flex-col gap-4 p-4">
                          <div className="flex flex-col gap-2">
                            <div className="flex flex-wrap items-center justify-between gap-2">
                              <h3 className="text-lg font-semibold leading-tight text-gray-900 dark:text-[var(--dark-text)]">
                                {recipeLabel}
                              </h3>
                              {latestVersionNumber > 1 ? (
                                hasMultipleVersions ? (
                                  <InfoTooltip text="Toggle between versions" placement="bottom">
                                    <button
                                      type="button"
                                      onClick={handleVersionBadgeClick}
                                      className="inline-flex items-center rounded-full bg-gray-100 px-2 py-1 text-xs font-medium text-gray-600 transition hover:bg-gray-200 focus:outline-none focus:ring-2 focus:ring-indigo-500 focus:ring-offset-2 dark:bg-[var(--dark-sidebar-hover)] dark:text-gray-200 dark:hover:bg-[var(--dark-sidebar-bg)] dark:focus:ring-offset-gray-900"
                                      aria-label={`Toggle version (currently V${displayVersionNumber || latestVersionNumber || ''})`}
                                    >
                                      V{displayVersionNumber || latestVersionNumber}
                                    </button>
                                  </InfoTooltip>
                                ) : (
                                  <span className="inline-flex items-center rounded-full bg-gray-100 px-2 py-1 text-xs font-medium text-gray-600 dark:bg-[var(--dark-sidebar-hover)] dark:text-gray-200">
                                    V{displayVersionNumber || latestVersionNumber}
                                  </span>
                                )
                              ) : null}
                            </div>
                            <div className="flex items-center gap-2 text-sm text-gray-500 dark:text-gray-300">
                              <span
                                className="inline-block h-2.5 w-2.5 rounded-full"
                                style={statusDotStyles[statusValue] || statusDotStyles.pending}
                              />
                              <span className="font-medium">{statusLabel}</span>
                            </div>
                          </div>
                          <div
                            className={`flex w-full gap-3 overflow-x-auto pb-1 ${
                              assetCount > 1 ? 'snap-x snap-mandatory' : ''
                            }`}
                          >
                            {sortedAssets.map((asset, assetIdx) => {
                              const assetUrl = asset.firebaseUrl || asset.adUrl || '';
                              const assetAspect = getAssetAspect(asset);
                              const assetCssAspect = getCssAspectRatioValue(assetAspect);
                              const assetStyle = assetCssAspect
                                ? { aspectRatio: assetCssAspect }
                                : {};
                              return (
                                <div
                                  key={
                                    getAssetDocumentId(asset) || assetUrl || assetIdx
                                  }
                                  className={`relative w-full min-w-full overflow-hidden rounded-xl border border-gray-200 bg-white shadow-sm dark:border-[var(--border-color-default)] dark:bg-[var(--dark-sidebar-bg)] ${
                                    assetCount > 1 ? 'flex-shrink-0 snap-center' : ''
                                  }`}
                                >
                                  <div className="relative w-full" style={assetStyle}>
                                    {isVideoUrl(assetUrl) ? (
                                      <VideoPlayer
                                        src={assetUrl}
                                        className="h-full w-full object-contain"
                                        style={assetStyle}
                                      />
                                    ) : (
                                      <OptimizedImage
                                        pngUrl={assetUrl}
                                        webpUrl={
                                          assetUrl ? assetUrl.replace(/\.png$/, '.webp') : undefined
                                        }
                                        alt={asset.filename || 'Ad'}
                                        cacheKey={assetUrl}
                                        className="h-full w-full object-contain"
                                        style={assetStyle}
                                      />
                                    )}
                                  </div>
                                  {assetCount > 1 && (
                                    <div className="pointer-events-none absolute bottom-3 right-3 rounded-full bg-black/60 px-2 py-0.5 text-xs font-medium text-white">
                                      {assetIdx + 1}/{assetCount}
                                    </div>
                                  )}
                                </div>
                              );
                            })}
                          </div>
                          <div className="space-y-3">
                            <div className="rounded-xl border border-gray-200 bg-gray-50 p-3 dark:border-[var(--border-color-default)] dark:bg-[var(--dark-sidebar-hover)]">
                              <label
                                htmlFor={selectId}
                                className="block text-xs font-semibold uppercase tracking-wide text-gray-500 dark:text-gray-300"
                              >
                                Update status
                              </label>
                              <select
                                id={selectId}
                                aria-label="Status"
                                className={`mt-2 w-full rounded-lg border border-gray-300 bg-white px-3 py-2 text-sm font-medium text-gray-700 shadow-sm focus:border-indigo-500 focus:outline-none focus:ring-2 focus:ring-indigo-500/30 dark:border-[var(--border-color-default)] dark:bg-[var(--dark-sidebar-bg)] dark:text-gray-200 dark:focus:border-indigo-300 dark:focus:ring-indigo-500/40 ${
                                  isGroupReviewed ? 'cursor-not-allowed opacity-60' : ''
                                }`}
                                value={statusValue}
                                onChange={handleSelectChange}
                                disabled={submitting || isGroupReviewed}
                              >
                                {statusOptions.map((option) => (
                                  <option key={option.value} value={option.value}>
                                    {option.label}
                                  </option>
                                ))}
                              </select>
                            </div>
                            {showEditButton && (
                              <>
                                <button
                                  type="button"
                                  className="inline-flex w-full items-center justify-center gap-2 rounded-full border border-gray-300 bg-white px-4 py-2 text-sm font-semibold text-gray-700 shadow-sm transition hover:bg-gray-100 focus:outline-none focus-visible:ring-2 focus-visible:ring-[var(--accent-color)] dark:border-[var(--border-color-default)] dark:bg-[var(--dark-sidebar-bg)] dark:text-gray-200 dark:hover:bg-[var(--dark-sidebar-hover)]"
                                  onClick={() =>
                                    setExpandedRequests((prev) => ({
                                      ...prev,
                                      [cardKey]: !prev[cardKey],
                                    }))
                                  }
                                >
                                  {isExpanded ? 'Hide edit request' : 'View edit request'}
                                </button>
                                {isExpanded && (
                                  <div className="space-y-3 rounded-xl border border-dashed border-gray-300 bg-gray-50 p-3 text-sm text-gray-700 dark:border-[var(--border-color-default)] dark:bg-[var(--dark-sidebar-hover)] dark:text-gray-200">
                                    <div className="flex flex-col gap-2">
                                      <span
                                        className="inline-flex"
                                        title={
                                          isGroupReviewed ? reviewedLockMessage : undefined
                                        }
                                      >
                                        <button
                                          type="button"
                                          className={editActionButtonClass}
                                          onClick={() => handleOpenEditModal('note')}
                                          disabled={isGroupReviewed}
                                          aria-disabled={isGroupReviewed}
                                        >
                                          <FiPlus className="h-4 w-4" aria-hidden="true" />
                                          <span>Add note</span>
                                        </button>
                                      </span>
                                      <span
                                        className="inline-flex"
                                        title={
                                          isGroupReviewed ? reviewedLockMessage : undefined
                                        }
                                      >
                                        <button
                                          type="button"
                                          className={editActionButtonClass}
                                          onClick={() => handleOpenEditModal('copy')}
                                          disabled={isGroupReviewed}
                                          aria-disabled={isGroupReviewed}
                                        >
                                          <FiEdit3 className="h-4 w-4" aria-hidden="true" />
                                          <span>Edit Copy</span>
                                        </button>
                                      </span>
                                    </div>
                                    {hasEditInfo?.comment && (
                                      <div className="space-y-2">
                                        <h4 className="text-xs font-semibold uppercase tracking-wide text-gray-500 dark:text-gray-300">
                                          Notes
                                        </h4>
                                        {noteEntries.map((entry, noteIdx) => (
                                          <div key={noteIdx} className="space-y-1">
                                            <p className="whitespace-pre-wrap break-words leading-relaxed">
                                              {entry.body}
                                            </p>
                                            {entry.meta && (
                                              <p className="text-xs text-gray-500 dark:text-gray-400">
                                                {entry.meta}
                                              </p>
                                            )}
                                          </div>
                                        ))}
                                      </div>
                                    )}
                                    {hasEditInfo?.copyEdit && (
                                      <div className="space-y-1">
                                        <h4 className="text-xs font-semibold uppercase tracking-wide text-gray-500 dark:text-gray-300">
                                          Requested Copy
                                        </h4>
                                        <pre className="whitespace-pre-wrap break-words leading-relaxed">
                                          {hasEditInfo.copyEdit}
                                        </pre>
                                      </div>
                                    )}
                                    {!hasEditInfo?.comment && !hasEditInfo?.copyEdit && (
                                      <p className="text-sm text-gray-500 dark:text-gray-300">
                                        No edit details provided.
                                      </p>
                                    )}
                                  </div>
                                )}
                              </>
                            )}
                          </div>
                        </div>
                      </div>
                    );
                  }

                  return (
                    <div
                      key={cardKey}
                      className="mx-auto w-full max-w-[712px] rounded-2xl border border-gray-200 bg-white shadow-sm dark:border-[var(--border-color-default)] dark:bg-[var(--dark-sidebar-bg)]"
                    >
                      <div className="flex flex-col gap-4 p-4">
                        <div className="flex flex-col gap-1 sm:flex-row sm:items-start sm:justify-between">
                          <div className="flex flex-wrap items-center gap-2">
                            <h3 className="mb-0 text-lg font-semibold leading-tight text-gray-900 dark:text-[var(--dark-text)]">
                              {recipeLabel}
                            </h3>
                            {latestVersionNumber > 1 ? (
                              hasMultipleVersions ? (
                                <InfoTooltip text="Toggle between versions" placement="bottom">
                                  <button
                                    type="button"
                                    onClick={handleVersionBadgeClick}
                                    className="inline-flex items-center rounded-full bg-gray-100 px-2 py-1 text-xs font-medium text-gray-600 transition hover:bg-gray-200 focus:outline-none focus:ring-2 focus:ring-indigo-500 focus:ring-offset-2 dark:bg-[var(--dark-sidebar-hover)] dark:text-gray-200 dark:hover:bg-[var(--dark-sidebar-bg)] dark:focus:ring-offset-gray-900"
                                    aria-label={`Toggle version (currently V${displayVersionNumber || latestVersionNumber || ''})`}
                                  >
                                    V{displayVersionNumber || latestVersionNumber}
                                  </button>
                                </InfoTooltip>
                              ) : (
                                <span className="inline-flex items-center rounded-full bg-gray-100 px-2 py-1 text-xs font-medium text-gray-600 dark:bg-[var(--dark-sidebar-hover)] dark:text-gray-200">
                                  V{displayVersionNumber || latestVersionNumber}
                                </span>
                              )
                            ) : null}
                          </div>
                        </div>
                        <div className="space-y-4">
                          <div
                            className={`grid items-start gap-3 ${
                              sortedAssets.length > 1 ? 'sm:grid-cols-2' : ''
                            }`}
                          >
                            {sortedAssets.map((asset, assetIdx) => {
                              const assetUrl = asset.firebaseUrl || asset.adUrl || '';
                              const assetAspect = getAssetAspect(asset);
                              const assetCssAspect = getCssAspectRatioValue(assetAspect);
                              const assetStyle = assetCssAspect
                                ? { aspectRatio: assetCssAspect }
                                : {};
                              return (
                                <div
                                  key={
                                    getAssetDocumentId(asset) || assetUrl || assetIdx
                                  }
                                  className="mx-auto w-full max-w-[712px] self-start overflow-hidden rounded-lg sm:mx-0"
                                >
                                  <div className="relative w-full" style={assetStyle}>
                                    {isVideoUrl(assetUrl) ? (
                                      <VideoPlayer
                                        src={assetUrl}
                                        className="h-full w-full object-contain"
                                        style={assetStyle}
                                      />
                                    ) : (
                                      <OptimizedImage
                                        pngUrl={assetUrl}
                                        webpUrl={
                                          assetUrl ? assetUrl.replace(/\.png$/, '.webp') : undefined
                                        }
                                        alt={asset.filename || 'Ad'}
                                        cacheKey={assetUrl}
                                        className="h-full w-full object-contain"
                                        style={assetStyle}
                                      />
                                    )}
                                  </div>
                                </div>
                              );
                            })}
                          </div>
                        </div>
                        <div className="mt-2 flex flex-col gap-3 border-t border-gray-200 pt-3 dark:border-[var(--border-color-default)] sm:flex-row sm:items-center sm:justify-between">
                          <div className="flex items-center gap-3">
                            <span
                              className="inline-block h-2.5 w-2.5 rounded-full"
                              style={statusDotStyles[statusValue] || statusDotStyles.pending}
                            />
                            <div
                              className="flex items-center"
                              title={isGroupReviewed ? reviewedLockMessage : undefined}
                            >
                              <select
                                id={selectId}
                                aria-label="Status"
                                className={`min-w-[160px] ${
                                  isGroupReviewed ? 'cursor-not-allowed opacity-60' : ''
                                }`}
                                value={statusValue}
                                onChange={handleSelectChange}
                                disabled={submitting || isGroupReviewed}
                              >
                                {statusOptions.map((option) => (
                                  <option key={option.value} value={option.value}>
                                    {option.label}
                                  </option>
                                ))}
                              </select>
                            </div>
                          </div>
                          {showEditButton && (
                            <button
                              type="button"
                              className="btn-action text-sm font-medium"
                              onClick={() =>
                                setExpandedRequests((prev) => ({
                                  ...prev,
                                  [cardKey]: !prev[cardKey],
                                }))
                              }
                            >
                              {isExpanded ? 'Hide edit request' : 'View edit request'}
                            </button>
                          )}
                        </div>
                        {showEditButton && isExpanded && (
                          <div className="rounded-xl border border-dashed border-gray-300 bg-gray-50 p-4 text-sm text-gray-700 dark:border-[var(--border-color-default)] dark:bg-[var(--dark-sidebar-hover)] dark:text-gray-200">
                            <div className="mb-3 flex flex-wrap items-center gap-2">
                              <span
                                className="inline-flex"
                                title={isGroupReviewed ? reviewedLockMessage : undefined}
                              >
                                <button
                                  type="button"
                                  className={editActionButtonClass}
                                  onClick={() => handleOpenEditModal('note')}
                                  disabled={isGroupReviewed}
                                  aria-disabled={isGroupReviewed}
                                >
                                  <FiPlus className="h-4 w-4" aria-hidden="true" />
                                  <span>Add note</span>
                                </button>
                              </span>
                              <span
                                className="inline-flex"
                                title={isGroupReviewed ? reviewedLockMessage : undefined}
                              >
                                <button
                                  type="button"
                                  className={editActionButtonClass}
                                  onClick={() => handleOpenEditModal('copy')}
                                  disabled={isGroupReviewed}
                                  aria-disabled={isGroupReviewed}
                                >
                                  <FiEdit3 className="h-4 w-4" aria-hidden="true" />
                                  <span>Edit Copy</span>
                                </button>
                              </span>
                            </div>
                            {hasEditInfo?.comment && (
                              <div className="mb-3">
                                <h4 className="text-xs font-semibold uppercase tracking-wide text-gray-500 dark:text-gray-300">
                                  Notes
                                </h4>
                                {noteEntries.map((entry, noteIdx) => (
                                  <div key={noteIdx} className="mb-2 last:mb-0">
                                    <p className="whitespace-pre-wrap leading-relaxed break-words">
                                      {entry.body}
                                    </p>
                                    {entry.meta && (
                                      <p className="mt-0.5 text-xs text-gray-500 dark:text-gray-400">
                                        {entry.meta}
                                      </p>
                                    )}
                                  </div>
                                ))}
                              </div>
                            )}
                            {hasEditInfo?.copyEdit && (
                              <div>
                                <h4 className="text-xs font-semibold uppercase tracking-wide text-gray-500 dark:text-gray-300">
                                  Requested Copy
                                </h4>
                                <pre className="whitespace-pre-wrap leading-relaxed break-words">
                                  {hasEditInfo.copyEdit}
                                </pre>
                              </div>
                            )}
                            {!hasEditInfo?.comment && !hasEditInfo?.copyEdit && (
                              <p className="text-sm text-gray-500 dark:text-gray-300">
                                No edit details provided.
                              </p>
                            )}
                          </div>
                        )}
                      </div>
                    </div>
                  );
                })
              )}
              </div>
              <div className="mt-6 px-4 pt-8 pb-12 text-center text-sm text-gray-500 dark:text-gray-300">
                <p className="mb-2">Thank you for taking the time to review these!</p>
                <p className="mb-0">
                  When you are all set, just click Finalize Review so we can keep things moving.
                </p>
              </div>
            </div>
          ) : (
          <div
            onTouchStart={!isSafari ? handleTouchStart : undefined}
            onTouchMove={!isSafari ? handleTouchMove : undefined}
            onTouchEnd={!isSafari ? handleTouchEnd : undefined}
            onAnimationEnd={handleAnimationEnd}
            className={`relative z-10 ${
              isMobile && showSizes
                ? 'flex flex-col items-center overflow-y-auto h-[72vh]'
                : 'size-container'
            } ${
              animating ? 'simple-fade-out' : fadeIn ? 'simple-fade-in' : ''
            }`}
            style={
  isMobile && showSizes
    ? {}
    : animating
    ? {}
    : {
        transform: showSizes
          ? `translateX(-${otherSizes.length * 55}%)`
          : `translateX(${swipeX}px)`,
        transition: dragging ? 'none' : undefined,
      }
}
>
<div
  className={`relative ad-aspect max-w-[90%] mx-auto rounded shadow ${
    isMobile && showSizes ? 'mb-2' : 'max-h-[72vh]'
  }`}
  style={{ aspectRatio: currentAspect }}
>
  {isVideoUrl(adUrl) ? (
    <VideoPlayer
      src={adUrl}
      onLoadedData={() => setFirstAdLoaded(true)}
      style={
        isMobile && showSizes
          ? { maxHeight: `${72 / (otherSizes.length + 1)}vh` }
          : {}
      }
      className="w-full h-full object-contain"
    />
  ) : (
    <OptimizedImage
      pngUrl={adUrl}
      webpUrl={adUrl ? adUrl.replace(/\.png$/, '.webp') : undefined}
      alt="Ad"
      loading="eager"
      cacheKey={adUrl}
      onLoad={() => setFirstAdLoaded(true)}
      style={
        isMobile && showSizes
          ? { maxHeight: `${72 / (otherSizes.length + 1)}vh` }
          : {}
      }
      className="w-full h-full object-contain"
    />
  )}
  {hasDisplayVersion && (
    hasMultipleVersions ? (
      versions.length === 2 ? (
        <span
          onClick={() =>
            setVersionIndex((i) => (i + 1) % versions.length)
          }
          className="version-badge cursor-pointer"
        >
          V{displayVersion}
        </span>
      ) : (
        <div className="absolute top-0 left-0">
          <span
            onClick={() => setShowVersionMenu((o) => !o)}
            className="version-badge cursor-pointer select-none"
          >
            V{displayVersion}
          </span>
          {showVersionMenu && (
            <div className="absolute left-0 top-full mt-1 z-10 bg-white dark:bg-[var(--dark-sidebar-bg)] border border-gray-300 dark:border-gray-600 rounded shadow text-sm">
              {versions.map((v, idx) => (
                <button
                  key={idx}
                  onClick={() => {
                    setVersionIndex(idx);
                    setShowVersionMenu(false);
                  }}
                  className="block w-full text-left px-2 py-1 hover:bg-gray-100 dark:hover:bg-[var(--dark-sidebar-hover)]"
                >
                  V{getVersion(v[0])}
                </button>
              ))}
            </div>
          )}
        </div>
      )
    ) : (
      <span className="version-badge">V{displayVersion}</span>
    )
  )}
</div>
              {otherSizes.map((a, idx) => (
                isVideoUrl(a.firebaseUrl) ? (
                  <VideoPlayer
                    key={idx}
                    src={a.firebaseUrl}
                    style={
                      isMobile && showSizes
                        ? { maxHeight: `${72 / (otherSizes.length + 1)}vh` }
                        : {
                            transform: showSizes
                              ? `translateX(${(idx + 1) * 110}%)`
                              : 'translateX(0)',
                            opacity: showSizes ? 1 : 0,
                          }
                    }
                    className={`max-w-[90%] mx-auto rounded shadow ${
                      isMobile && showSizes ? 'mb-2 relative' : 'size-thumb max-h-[72vh]'
                    }`}
                  />
                ) : (
                  <OptimizedImage
                    key={idx}
                    pngUrl={a.firebaseUrl}
                    webpUrl={a.firebaseUrl ? a.firebaseUrl.replace(/\.png$/, '.webp') : undefined}
                    alt={a.filename}
                    cacheKey={a.firebaseUrl}
                    style={
                      isMobile && showSizes
                        ? { maxHeight: `${72 / (otherSizes.length + 1)}vh` }
                        : {
                            transform: showSizes
                              ? `translateX(${(idx + 1) * 110}%)`
                              : 'translateX(0)',
                            opacity: showSizes ? 1 : 0,
                          }
                    }
                    className={`max-w-[90%] mx-auto rounded shadow ${
                      isMobile && showSizes ? 'mb-2 relative' : 'size-thumb max-h-[72vh]'
                    }`}
                  />
                )
              ))}
            </div>
          )}
        </div>
      </div>

      {showEditModal && (
        <EditRequestModal
          mode={editModalMode}
          comment={comment}
          onCommentChange={setComment}
          editCopy={editCopy}
          onEditCopyChange={setEditCopy}
          origCopy={origCopy}
          canSubmit={canSubmitEdit}
          onCancel={() => {
            setShowEditModal(false);
            setEditModalMode('all');
            if (pendingResponseContext?.key) {
              setManualStatus((prev) => {
                const next = { ...prev };
                delete next[pendingResponseContext.key];
                return next;
              });
            }
            setPendingResponseContext(null);
          }}
          onSubmit={() =>
            submitResponse('edit', {
              targetAd: pendingResponseContext?.ad,
              targetAssets: pendingResponseContext?.assets,
              targetIndex: pendingResponseContext?.index ?? currentIndex,
              skipAdvance: reviewVersion === 2,
            })
          }
          submitting={submitting}
        />
      )}
      {versionModal && (
        <VersionModal
          data={versionModal}
          view={versionView}
          onViewChange={setVersionView}
          onClose={closeVersionModal}
        />
      )}
      {showGallery && <GalleryModal ads={ads} onClose={() => setShowGallery(false)} />}
      {showCopyModal && renderCopyModal()}
      {showHelpdeskModal && (
        <HelpdeskModal
          brandCode={helpdeskBrandCode}
          groupId={groupId || ''}
          reviewerName={resolvedReviewerName || reviewerIdentifier}
          user={user}
          tickets={helpdeskTickets}
          onClose={() => setShowHelpdeskModal(false)}
          onTicketViewed={() => setHelpdeskReadVersion((value) => value + 1)}
        />
      )}
    </div>
  );
});

export default Review;<|MERGE_RESOLUTION|>--- conflicted
+++ resolved
@@ -811,8 +811,6 @@
     </div>
   );
 
-<<<<<<< HEAD
-=======
   const submitFeedback = async () => {
     if (!feedbackComment.trim() || !groupId) return;
     try {
@@ -842,7 +840,6 @@
       setFeedbackSubmitting(false);
     }
   };
->>>>>>> bc2b1b61
   useDebugTrace('Review', {
     groupId,
     agencyId,
