// © 2025 Studio Tak. All rights reserved.
// This file is part of a proprietary software project. Do not distribute.
import React, { useState, useEffect, useMemo, useRef } from 'react';
import { FiEdit, FiX } from 'react-icons/fi';
import { useNavigate } from 'react-router-dom';
import {
  collection,
  collectionGroup,
  query,
  where,
  getDocs,
  getDoc,
  addDoc,
  serverTimestamp,
  doc,
  updateDoc,
  increment,
  setDoc,
  arrayUnion,
} from 'firebase/firestore';
import { db } from './firebase/config';
import useAgencyTheme from './useAgencyTheme';
import { DEFAULT_LOGO_URL } from './constants';
import OptimizedImage from './components/OptimizedImage.jsx';
import parseAdFilename from './utils/parseAdFilename';
import computeGroupStatus from './utils/computeGroupStatus';
import LoadingOverlay from "./LoadingOverlay";
import debugLog from './utils/debugLog';
import useDebugTrace from './utils/useDebugTrace';
import { DEFAULT_ACCENT_COLOR } from './themeColors';
import { applyAccentColor } from './utils/theme';

const isSafari =
  typeof navigator !== 'undefined' &&
  /^((?!chrome|android).)*safari/i.test(navigator.userAgent);

const BUFFER_COUNT = 3;

const Review = ({
  user,
  userRole = null,
  brandCodes = [],
  groupId = null,
  reviewerName = '',
  agencyId = null,
  forceSplash = false,
}) => {
  const [ads, setAds] = useState([]); // full list of ads
  const [reviewAds, setReviewAds] = useState([]); // ads being reviewed in the current pass
  const [currentIndex, setCurrentIndex] = useState(0);
  const [comment, setComment] = useState('');
  const [showComment, setShowComment] = useState(false);
  const [clientNote, setClientNote] = useState('');
  const [noteSubmitting, setNoteSubmitting] = useState(false);
  const [rejectionCount, setRejectionCount] = useState(0);
  const [showStreakModal, setShowStreakModal] = useState(false);
  const [showNoteInput, setShowNoteInput] = useState(false);
  const [askContinue, setAskContinue] = useState(false);
  const [loading, setLoading] = useState(true);
  const [firstAdLoaded, setFirstAdLoaded] = useState(false);
  const [logoReady, setLogoReady] = useState(false);
  const [submitting, setSubmitting] = useState(false);
  const [responses, setResponses] = useState({}); // map of adUrl -> response object
  const [editing, setEditing] = useState(false);
  const [allAds, setAllAds] = useState([]); // includes all non-pending versions
  const [versionModal, setVersionModal] = useState(null); // {current, previous}
  const [versionView, setVersionView] = useState('current');
  const [finalGallery, setFinalGallery] = useState(false);
  const [secondPass, setSecondPass] = useState(false);
  const [showSizes, setShowSizes] = useState(false);
  const [animating, setAnimating] = useState(null); // 'approve' | 'reject'
  const [swipeX, setSwipeX] = useState(0);
  const [dragging, setDragging] = useState(false);
  const [fadeIn, setFadeIn] = useState(false);
  const preloads = useRef([]);
  const touchStartX = useRef(0);
  const touchStartY = useRef(0);
  const touchEndX = useRef(0);
  const touchEndY = useRef(0);
  const advancedRef = useRef(false);
  const firstAdUrlRef = useRef(null);
  const logoUrlRef = useRef(null);
  const [groupStatus, setGroupStatus] = useState(null);
  const [lockedBy, setLockedBy] = useState(null);
  const { agency } = useAgencyTheme(agencyId);
  useDebugTrace('Review', {
    groupId,
    agencyId,
    brandCodesLength: brandCodes.length,
    currentIndex,
    reviewAdsLength: reviewAds.length,
    animating,
    loading,
  });
  useEffect(() => {
    return () => {
      if (agencyId && ['admin', 'designer'].includes(userRole)) {
        const siteAccent =
          localStorage.getItem('accentColor') || DEFAULT_ACCENT_COLOR;
        applyAccentColor(siteAccent);
      }
    };
  }, [agencyId, userRole]);
  const navigate = useNavigate();
  const [hasPending, setHasPending] = useState(false);
  const [pendingOnly, setPendingOnly] = useState(false);
  const [isMobile, setIsMobile] = useState(
    typeof window !== 'undefined' ? window.innerWidth <= 640 : false
  );

  useEffect(() => {
    const handleResize = () => {
      setIsMobile(window.innerWidth <= 640);
    };
    window.addEventListener('resize', handleResize);
    return () => window.removeEventListener('resize', handleResize);
  }, []);

  useEffect(() => {
    setFadeIn(true);
    const t = setTimeout(() => setFadeIn(false), 200);
    return () => clearTimeout(t);
  }, []);

  useEffect(() => {
    if (!groupId || !reviewerName || reviewAds.length === 0 || forceSplash) return;
<<<<<<< HEAD
    if (groupStatus === 'locked' && lockedBy && lockedBy !== reviewerName) return;
    updateDoc(doc(db, 'adGroups', groupId), {
      status: 'locked',
      lockedBy: reviewerName,
      reviewProgress: currentIndex,
    })
      .then(() => {
        setGroupStatus('locked');
        setLockedBy(reviewerName);
      })
      .catch((err) => console.error('Failed to lock group', err));
  }, [groupId, reviewerName, reviewAds.length, currentIndex, groupStatus, lockedBy, forceSplash]);
=======
    if (groupStatus !== 'locked') {
      updateDoc(doc(db, 'adGroups', groupId), {
        status: 'locked',
        lockedBy: reviewerName,
        reviewProgress: currentIndex,
      })
        .then(() => {
          setGroupStatus('locked');
          setLockedBy(reviewerName);
        })
        .catch((err) => console.error('Failed to lock group', err));
    }
  }, [groupId, reviewerName, reviewAds.length]);
>>>>>>> d2147c5c

  useEffect(() => {
    if (!groupId || lockedBy !== reviewerName || forceSplash) return;
    if (groupStatus !== 'locked') return;
    updateDoc(doc(db, 'adGroups', groupId), {
      reviewProgress: currentIndex,
    }).catch((err) => console.error('Failed to save progress', err));
  }, [currentIndex]);

  useEffect(() => {
    if (!groupId || forceSplash) return;
    if (currentIndex >= reviewAds.length && reviewAds.length > 0) {
      updateDoc(doc(db, 'adGroups', groupId), {
        status: 'reviewed',
        lockedBy: null,
        reviewProgress: null,
      }).catch((err) => console.error('Failed to update status', err));
    }
  }, [currentIndex, reviewAds.length, groupId, forceSplash]);

  useEffect(() => {
    return () => {
      if (!groupId || forceSplash) return;
      if (currentIndex >= reviewAds.length) {
        updateDoc(doc(db, 'adGroups', groupId), {
          status: 'reviewed',
          lockedBy: null,
          reviewProgress: null,
        }).catch(() => {});
      } else if (lockedBy === reviewerName) {
        updateDoc(doc(db, 'adGroups', groupId), {
          status: 'locked',
          lockedBy: reviewerName,
          reviewProgress: currentIndex,
        }).catch(() => {});
      }
    };
  }, [groupId, currentIndex, reviewAds.length, lockedBy, reviewerName, forceSplash]);

  const recipeGroups = useMemo(() => {
    const map = {};
    ads.forEach((a) => {
      const info = parseAdFilename(a.filename || '');
      const recipe = a.recipeCode || info.recipeCode || 'unknown';
      const aspect = a.aspectRatio || info.aspectRatio || '';
      const item = { ...a, recipeCode: recipe, aspectRatio: aspect };
      if (!map[recipe]) map[recipe] = [];
      map[recipe].push(item);
    });
    const order = { '9x16': 0, '3x5': 1, '1x1': 2 };
    return Object.entries(map).map(([recipeCode, list]) => {
      list.sort((a, b) => (order[a.aspectRatio] ?? 99) - (order[b.aspectRatio] ?? 99));
      return { recipeCode, assets: list };
    });
  }, [ads]);

  useEffect(() => {
    setEditing(false);
  }, [currentIndex]);

  useEffect(() => {
    setFadeIn(true);
    const t = setTimeout(() => setFadeIn(false), 200);
    return () => clearTimeout(t);
  }, [currentIndex]);

  useEffect(() => {
    setShowSizes(false);
  }, [currentIndex]);


  useEffect(() => {
    const fetchAds = async () => {
      debugLog('Loading ads', { groupId, brandCodes });
      try {
        let list = [];
        let startIndex = 0;
        if (groupId) {
          const groupSnap = await getDoc(doc(db, 'adGroups', groupId));
          if (groupSnap.exists()) {
            const data = groupSnap.data();
            setGroupStatus(data.status || 'pending');
            setLockedBy(data.lockedBy || null);
            if (typeof data.reviewProgress === 'number') {
              startIndex = data.reviewProgress;
            }
            const assetsSnap = await getDocs(
              collection(db, 'adGroups', groupId, 'assets')
            );
            list = assetsSnap.docs
              .map((assetDoc) => ({
                ...assetDoc.data(),
                assetId: assetDoc.id,
                adGroupId: groupId,
                groupName: groupSnap.data().name,
                firebaseUrl: assetDoc.data().firebaseUrl,
                ...(groupSnap.data().brandCode
                  ? { brandCode: groupSnap.data().brandCode }
                  : {}),
              }));
          }
        } else {
          const q = query(
            collectionGroup(db, 'assets'),
            where('brandCode', 'in', brandCodes),
            where('status', '==', 'ready'),
            where('isResolved', '==', false)
          );
          const snap = await getDocs(q);
          const groupCache = {};
          list = await Promise.all(
            snap.docs.map(async (d) => {
              const data = d.data();
              const adGroupId = data.adGroupId || d.ref.parent.parent.id;
              if (!groupCache[adGroupId]) {
                const gSnap = await getDoc(doc(db, 'adGroups', adGroupId));
                groupCache[adGroupId] = gSnap.exists() ? gSnap.data().name : '';
              }
              return {
                ...data,
                assetId: d.id,
                adGroupId,
                groupName: groupCache[adGroupId],
                firebaseUrl: data.firebaseUrl,
              };
            })
          );
        }

        const order = { '9x16': 0, '3x5': 1, '1x1': 2 };
        list.sort((a, b) => {
          const infoA = parseAdFilename(a.filename || '');
          const infoB = parseAdFilename(b.filename || '');
          const rA = a.recipeCode || infoA.recipeCode || '';
          const rB = b.recipeCode || infoB.recipeCode || '';
          if (rA < rB) return -1;
          if (rA > rB) return 1;
          const aAsp = a.aspectRatio || infoA.aspectRatio || '';
          const bAsp = b.aspectRatio || infoB.aspectRatio || '';
          return (order[aAsp] ?? 99) - (order[bAsp] ?? 99);
        });

        // keep highest version per ad for the review list
        const versionMap = {};
        list.forEach((a) => {
          const root = a.parentAdId || a.assetId;
          if (!versionMap[root] || (versionMap[root].version || 1) < (a.version || 1)) {
            versionMap[root] = a;
          }
        });
        const deduped = Object.values(versionMap);

        const hasPendingAds = deduped.some((a) => a.status === 'pending');
        const nonPending = deduped.filter((a) => a.status !== 'pending');

        // store all non-pending ads (including archived versions) so the
        // version modal can show previous revisions
        const fullNonPending = list.filter((a) => a.status !== 'pending');
        setAllAds(fullNonPending);

        setAds(nonPending);
        setHasPending(hasPendingAds);

        const readyAds = nonPending.filter((a) => a.status === 'ready');
        list = readyAds;

        const key = groupId ? `lastViewed-${groupId}` : null;
        const stored = key ? localStorage.getItem(key) : null;
        const lastLogin = stored
          ? new Date(stored)
          : user?.metadata?.lastSignInTime
          ? new Date(user.metadata.lastSignInTime)
          : null;

        let filtered = list;
        let newer = [];
        if (lastLogin) {
          newer = list.filter((a) => {
            const updated = a.lastUpdatedAt?.toDate
              ? a.lastUpdatedAt.toDate()
              : a.lastUpdatedAt instanceof Date
              ? a.lastUpdatedAt
              : null;
            return updated && updated > lastLogin;
          });
          if (newer.length > 0) {
            filtered = newer;
          }
        }

        if (newer.length === 0) {
          const initial = {};
          nonPending.forEach((ad) => {
            let resp;
            if (ad.status === 'approved') resp = 'approve';
            else if (ad.status === 'rejected') resp = 'reject';
            else if (ad.status === 'edit_requested') resp = 'edit';
            if (resp) {
              const url = ad.adUrl || ad.firebaseUrl;
              initial[url] = { adUrl: url, response: resp };
            }
          });
          setResponses(initial);
        }

        // prefer 9x16 or 3x5 for hero selection
        const prefOrder = ['9x16', '3x5', '1x1', '4x5', 'Pinterest', 'Snapchat'];
        const getRecipe = (a) =>
          a.recipeCode || parseAdFilename(a.filename || '').recipeCode || 'unknown';
        const getAspect = (a) =>
          a.aspectRatio || parseAdFilename(a.filename || '').aspectRatio || '';

        const map = {};
        filtered.forEach((a) => {
          const r = getRecipe(a);
          if (!map[r]) map[r] = [];
          map[r].push(a);
        });
        const heroList = Object.values(map).map((list) => {
          for (const asp of prefOrder) {
            const found = list.find((x) => getAspect(x) === asp);
            if (found) return found;
          }
          return list[0];
        });
        heroList.sort((a, b) => {
          const rA = getRecipe(a);
          const rB = getRecipe(b);
          return rA.localeCompare(rB);
        });
        setReviewAds(heroList);
        setCurrentIndex(
          forceSplash
            ? heroList.length
            : startIndex < heroList.length
            ? startIndex
            : 0
        );
        setPendingOnly(
          heroList.length === 0 && nonPending.length === 0 && hasPendingAds
        );
        setSecondPass(heroList.length === 0 && nonPending.length > 0);
      } catch (err) {
        console.error('Failed to load ads', err);
      } finally {
        setLoading(false);
      }
    };

    if (!user?.uid || (!groupId && brandCodes.length === 0)) {
      setAds([]);
      setReviewAds([]);
      setLoading(false);
      return;
    }

    fetchAds();
  }, [user, brandCodes, groupId]);

  // ensure first ad and agency logo are loaded before removing overlay
  useEffect(() => {
    if (reviewAds.length === 0) {
      setFirstAdLoaded(true);
      firstAdUrlRef.current = null;
      return;
    }
    const first = reviewAds[0];
    const url =
      typeof first === 'object' ? first.adUrl || first.firebaseUrl : first;
    if (!url) {
      setFirstAdLoaded(true);
      firstAdUrlRef.current = null;
      return;
    }
    if (firstAdUrlRef.current === url) {
      return;
    }
    firstAdUrlRef.current = url;
    setFirstAdLoaded(false);
    const img = new Image();
    img.onload = () => setFirstAdLoaded(true);
    img.onerror = () => setFirstAdLoaded(true);
    img.src = url;
  }, [reviewAds]);

  useEffect(() => {
    if (!agencyId) {
      setLogoReady(true);
      logoUrlRef.current = null;
      return;
    }
    const url = agency.logoUrl || DEFAULT_LOGO_URL;
    if (!url) {
      setLogoReady(true);
      logoUrlRef.current = null;
      return;
    }
    if (logoUrlRef.current === url) {
      return;
    }
    logoUrlRef.current = url;
    setLogoReady(false);
    const img = new Image();
    img.onload = () => setLogoReady(true);
    img.onerror = () => setLogoReady(true);
    img.src = url;
  }, [agencyId, agency.logoUrl]);

  const currentAd = reviewAds[currentIndex];
  const adUrl =
    currentAd && typeof currentAd === 'object'
      ? currentAd.adUrl || currentAd.firebaseUrl
      : currentAd;
  const brandCode =
    currentAd && typeof currentAd === 'object' ? currentAd.brandCode : undefined;
  const groupName =
    currentAd && typeof currentAd === 'object' ? currentAd.groupName : undefined;
  const selectedResponse = responses[adUrl]?.response;
  const showSecondView = secondPass && selectedResponse && !editing;
  // show next step as soon as a decision is made
  const progress =
    reviewAds.length > 0
      ? ((currentIndex + (animating ? 1 : 0)) / reviewAds.length) * 100
      : 0;


  const openVersionModal = () => {
    if (!currentAd || !currentAd.parentAdId) return;
    const prev = allAds.find((a) => a.assetId === currentAd.parentAdId);
    if (!prev) return;
    setVersionModal({ current: currentAd, previous: prev });
    setVersionView('current');
  };

  const closeVersionModal = () => setVersionModal(null);

  const handleTouchStart = (e) => {
    // allow swiping even while submitting a previous response
    if (showSizes || editing || showComment || showNoteInput || showStreakModal)
      return;
    const touch = e.touches[0];
    debugLog('Touch start', touch);
    touchStartX.current = touch.clientX;
    touchStartY.current = touch.clientY;
    touchEndX.current = touch.clientX;
    touchEndY.current = touch.clientY;
    setDragging(true);
    setSwipeX(0);
  };

  const handleTouchMove = (e) => {
    if (!dragging) return;
    const touch = e.touches[0];
    const dx = touch.clientX - touchStartX.current;
    const dy = touch.clientY - touchStartY.current;
    if (Math.abs(dx) > Math.abs(dy)) {
      e.preventDefault();
    }
    touchEndX.current = touch.clientX;
    touchEndY.current = touch.clientY;
    setSwipeX(dx);
  };

  const handleTouchEnd = () => {
    if (!dragging) return;
    debugLog('Touch end');
    const dx = touchEndX.current - touchStartX.current;
    const dy = Math.abs(touchEndY.current - touchStartY.current);
    if (Math.abs(dx) > 100 && dy < 100) {
      if (dx > 0) {
        submitResponse('approve');
      } else {
        submitResponse('reject');
      }
      setSwipeX(0);
    } else {
      setSwipeX(0);
    }
    setDragging(false);
  };

  const handleAnimationEnd = (e) => {
    if (!animating) return;
    if (e.target !== e.currentTarget) return;
    if (!advancedRef.current) {
      setCurrentIndex((i) => {
        const next = i + 1;
        console.log('Index updated:', next);
        return next;
      });
      advancedRef.current = true;
    }
    if (animating === 'reject') {
      const newCount = rejectionCount + 1;
      setRejectionCount(newCount);
      if (newCount === 5) {
        setShowStreakModal(true);
      }
    }
    setAnimating(null);
  };

  const handleStopReview = async () => {
    const remaining = reviewAds.slice(currentIndex);
    // gather all assets from the remaining recipe groups
    const toUpdate = [];
    remaining.forEach((hero) => {
      const info = parseAdFilename(hero.filename || '');
      const recipe = hero.recipeCode || info.recipeCode || 'unknown';
      const group = recipeGroups.find((g) => g.recipeCode === recipe);
      const assets = group ? group.assets : [hero];
      assets.forEach((asset) =>
        toUpdate.push(
          updateDoc(doc(db, 'adGroups', asset.adGroupId, 'assets', asset.assetId), {
            status: 'pending',
            isResolved: false,
          })
        )
      );
    });
    try {
      await Promise.all(toUpdate);
    } catch (err) {
      console.error('Failed to mark remaining ads pending', err);
    } finally {
      setShowStreakModal(false);
      setShowNoteInput(false);
      setAskContinue(false);
      setCurrentIndex(reviewAds.length);
    }
  };
  const statusMap = {
    approve: 'Approved',
    reject: 'Rejected',
    edit: 'Edit Requested',
  };
  const colorMap = {
    approve: 'text-green-700',
    reject: 'text-gray-700',
    edit: 'text-black',
  };

  const currentInfo = currentAd ? parseAdFilename(currentAd.filename || '') : {};
  const currentRecipe = currentAd?.recipeCode || currentInfo.recipeCode;
  const currentRecipeGroup = recipeGroups.find(
    (g) => g.recipeCode === currentRecipe
  );
  const otherSizes = currentRecipeGroup
    ? currentRecipeGroup.assets.filter(
        (a) => (a.adUrl || a.firebaseUrl) !== adUrl
      )
    : [];

  const currentAspect = (
    currentAd?.aspectRatio ||
    currentInfo.aspectRatio ||
    '9x16'
  ).replace('x', '/');

  // Preload upcoming ads to keep transitions smooth
  useEffect(() => {
    // Drop preloaded images that are behind the current index
    preloads.current = preloads.current.filter((p) => p.index > currentIndex);
    for (let i = 1; i <= BUFFER_COUNT; i += 1) {
      const idx = currentIndex + i;
      const next = reviewAds[idx];
      if (!next) break;
      if (preloads.current.find((p) => p.index === idx)) continue;
      const url = next.adUrl || next.firebaseUrl;
      const img = new Image();
      img.src = url;
      preloads.current.push({ index: idx, img });
    }
    preloads.current = preloads.current.slice(-BUFFER_COUNT);
  }, [currentIndex, reviewAds, isMobile]);

  const submitResponse = async (responseType) => {
    if (!currentAd) return;
    advancedRef.current = false;
    setAnimating(responseType);
    setSubmitting(true);

    const recipeAssets = currentRecipeGroup?.assets || [currentAd];
    const updates = [];
    const newStatus =
      responseType === 'approve'
        ? 'approved'
        : responseType === 'reject'
        ? 'rejected'
        : 'edit_requested';

    try {
      for (const asset of recipeAssets) {
        const url = asset.adUrl || asset.firebaseUrl;
        const respObj = {
          adUrl: url,
          response: responseType,
          comment: responseType === 'edit' ? comment : '',
          pass: responses[url] ? 'revisit' : 'initial',
          ...(asset.brandCode ? { brandCode: asset.brandCode } : {}),
          ...(asset.groupName ? { groupName: asset.groupName } : {}),
          ...(reviewerName ? { reviewerName } : {}),
          ...(user?.email ? { userEmail: user.email } : {}),
          ...(user?.uid ? { userId: user.uid } : {}),
          ...(userRole ? { userRole } : {}),
        };
        if (asset.adGroupId) {
          updates.push(
            addDoc(collection(db, 'adGroups', asset.adGroupId, 'responses'), {
              ...respObj,
              timestamp: serverTimestamp(),
            })
          );
        }
        if (asset.assetId && asset.adGroupId) {
          const assetRef = doc(db, 'adGroups', asset.adGroupId, 'assets', asset.assetId);
          const updateData = {
            status: newStatus,
            comment: responseType === 'edit' ? comment : '',
            lastUpdatedBy: user.uid,
            lastUpdatedAt: serverTimestamp(),
            ...(responseType === 'approve' ? { isResolved: true } : {}),
            ...(responseType === 'edit' ? { isResolved: false } : {}),
          };
          updates.push(updateDoc(assetRef, updateData));

          setAds((prev) =>
            prev.map((a) =>
              a.assetId === asset.assetId
                ? {
                    ...a,
                    status: newStatus,
                    comment: responseType === 'edit' ? comment : '',
                    ...(responseType === 'approve'
                      ? { isResolved: true }
                      : responseType === 'edit'
                      ? { isResolved: false }
                      : {}),
                  }
                : a
            )
          );
          setReviewAds((prev) =>
            prev.map((a) =>
              a.assetId === asset.assetId
                ? {
                    ...a,
                    status: newStatus,
                    comment: responseType === 'edit' ? comment : '',
                    ...(responseType === 'approve'
                      ? { isResolved: true }
                      : responseType === 'edit'
                      ? { isResolved: false }
                      : {}),
                  }
                : a
            )
          );

          const prevStatus = asset.status;
          const newState = newStatus;
          let incReviewed = 0;
          let incApproved = 0;
          let incRejected = 0;
          let incEdit = 0;
          if (prevStatus === 'ready') {
            incReviewed += 1;
          }
          if (prevStatus !== newState) {
            if (prevStatus === 'approved') incApproved -= 1;
            if (prevStatus === 'rejected') incRejected -= 1;
            if (prevStatus === 'edit_requested') incEdit -= 1;
            if (newState === 'approved') incApproved += 1;
            if (newState === 'rejected') incRejected += 1;
            if (newState === 'edit_requested') incEdit += 1;
          }

          const groupRef = doc(db, 'adGroups', asset.adGroupId);
          const gSnap = await getDoc(groupRef);
          const updateObj = {
            ...(incReviewed ? { reviewedCount: increment(incReviewed) } : {}),
            ...(incApproved ? { approvedCount: increment(incApproved) } : {}),
            ...(incRejected ? { rejectedCount: increment(incRejected) } : {}),
            ...(incEdit ? { editCount: increment(incEdit) } : {}),
            lastUpdated: serverTimestamp(),
            ...(gSnap.exists() && !gSnap.data().thumbnailUrl ? { thumbnailUrl: asset.firebaseUrl } : {}),
          };
          const newGroupStatus = computeGroupStatus(
            ads.map((a) => (a.assetId === asset.assetId ? { ...a, status: newStatus } : a)),
            gSnap.exists() ? gSnap.data().status : 'pending'
          );
          if (newGroupStatus !== gSnap.data().status) {
            updateObj.status = newGroupStatus;
            setGroupStatus(newGroupStatus);
          }
          updates.push(updateDoc(groupRef, updateObj));

          if (responseType === 'approve' && asset.parentAdId) {
            const relatedQuery = query(
              collection(db, 'adGroups', asset.adGroupId, 'assets'),
              where('parentAdId', '==', asset.parentAdId)
            );
            const relatedSnap = await getDocs(relatedQuery);
            updates.push(
              Promise.all(
                relatedSnap.docs.map((d) =>
                  updateDoc(doc(db, 'adGroups', asset.adGroupId, 'assets', d.id), {
                    isResolved: true,
                  })
                )
              )
            );
            updates.push(
              updateDoc(doc(db, 'adGroups', asset.adGroupId, 'assets', asset.parentAdId), {
                isResolved: true,
              })
            );
          }
        }
        setResponses((prev) => ({ ...prev, [url]: respObj }));
      }

      if (recipeAssets.length > 0) {
        const recipeRef = doc(db, 'recipes', currentRecipe);
        updates.push(
          setDoc(
            recipeRef,
            {
              history: arrayUnion({
                timestamp: Date.now(),
                status: newStatus,
                user:
                  reviewerName ||
                  user?.displayName ||
                  user?.uid ||
                  'unknown',
                ...(responseType === 'edit' && comment ? { editComment: comment } : {}),
              }),
            },
            { merge: true }
          )
        );
      }

      await Promise.all(updates);
      if (groupId) {
        localStorage.setItem(`lastViewed-${groupId}`, new Date().toISOString());
      }
    } catch (err) {
      console.error('Failed to submit response', err);
    } finally {
      setComment('');
      setShowComment(false);
      setSubmitting(false);
      setEditing(false);

      if (!advancedRef.current) {
        setCurrentIndex((i) => {
          const next = i + 1;
          console.log('Index updated:', next);
          return next;
        });
        advancedRef.current = true;
      }
      setAnimating(null);
    }
  };

  const submitNote = async () => {
    if (!currentAd?.adGroupId) {
      setShowNoteInput(false);
      setClientNote('');
      return;
    }
    setNoteSubmitting(true);
    try {
      await updateDoc(doc(db, 'adGroups', currentAd.adGroupId), {
        clientNote: clientNote.trim(),
        clientNoteTimestamp: serverTimestamp(),
        hasClientNote: true,
      });
    } catch (err) {
      console.error('Failed to submit note', err);
    } finally {
      setNoteSubmitting(false);
      setClientNote('');
      setShowNoteInput(false);
      setAskContinue(true);
    }
  };

  if (loading || !firstAdLoaded || !logoReady) {
    return <LoadingOverlay />;
  }

  if (groupStatus === 'locked' && lockedBy && lockedBy !== reviewerName) {
    return (
<<<<<<< HEAD
      <div className="flex flex-col items-center justify-center min-h-screen space-y-4 text-center">
        {agencyId && (
          <OptimizedImage
            pngUrl={agency.logoUrl || DEFAULT_LOGO_URL}
            alt={`${agency.name || 'Agency'} logo`}
            loading="eager"
            cacheKey={agency.logoUrl || DEFAULT_LOGO_URL}
            onLoad={() => setLogoReady(true)}
            className="mb-2 max-h-16 w-auto"
          />
        )}
        <h1 className="text-2xl font-bold">This review was started by {lockedBy}.</h1>
        <p className="text-lg">Please wait until they've finished before hopping in.</p>
=======
      <div className="text-center mt-10">
        This review was started by {lockedBy}. Please wait until they've
        finished before hopping in.
>>>>>>> d2147c5c
      </div>
    );
  }

  if (!ads || ads.length === 0) {
    return (
      <div className="text-center mt-10">
        {hasPending ? 'ads are pending' : 'No ads assigned to your account.'}
      </div>
    );
  }

  if (pendingOnly) {
    return (
      <div className="flex flex-col items-center justify-center min-h-screen space-y-4 text-center">
          {agencyId && (
            <OptimizedImage
              pngUrl={agency.logoUrl || DEFAULT_LOGO_URL}
              alt={`${agency.name || 'Agency'} logo`}
              loading="eager"
              cacheKey={agency.logoUrl || DEFAULT_LOGO_URL}
              onLoad={() => setLogoReady(true)}
              className="mb-2 max-h-16 w-auto"
            />
          )}
        <h1 className="text-2xl font-bold">Ads Pending Review</h1>
        <p className="text-lg">We'll notify you when your ads are ready.</p>
      </div>
    );
  }

  if (currentIndex >= reviewAds.length) {
    if (groupId) {
      localStorage.setItem(
        `lastViewed-${groupId}`,
        new Date().toISOString()
      );
    }
    const allResponses = Object.values(responses);
    const approvedCount = allResponses.filter((r) => r.response === 'approve').length;
    const approvedAds = ads.filter((a) => {
      const url = a.adUrl || a.firebaseUrl;
      return responses[url]?.response === 'approve';
    });
    const approvedMap = {};
    const order = { '9x16': 0, '3x5': 1, '1x1': 2 };
    approvedAds.forEach((a) => {
      const info = parseAdFilename(a.filename || '');
      const recipe = a.recipeCode || info.recipeCode || 'unknown';
      const aspect = a.aspectRatio || info.aspectRatio || '';
      const item = { ...a, recipeCode: recipe, aspectRatio: aspect };
      if (!approvedMap[recipe]) approvedMap[recipe] = [];
      approvedMap[recipe].push(item);
    });
    const approvedGroups = Object.entries(approvedMap).map(([recipeCode, list]) => {
      list.sort((a, b) => (order[a.aspectRatio] ?? 99) - (order[b.aspectRatio] ?? 99));
      return { recipeCode, assets: list };
    });
    const heroGroups = approvedGroups.map((g) => {
      const hero =
        g.assets.find((a) => a.aspectRatio === '9x16') ||
        g.assets.find((a) => a.aspectRatio === '3x5') ||
        g.assets[0];
      return { recipeCode: g.recipeCode, hero, assets: g.assets };
    });

    const handleReviewAll = () => {
      const heroMap = {};
      ads.forEach((a) => {
        const info = parseAdFilename(a.filename || '');
        const recipe = a.recipeCode || info.recipeCode || 'unknown';
        if (!heroMap[recipe]) heroMap[recipe] = [];
        heroMap[recipe].push(a);
      });
      const prefOrder = ['9x16', '3x5', '1x1', '4x5', 'Pinterest', 'Snapchat'];
      const heroList = Object.values(heroMap).map((list) => {
        for (const asp of prefOrder) {
          const f = list.find((x) =>
            (x.aspectRatio || parseAdFilename(x.filename || '').aspectRatio || '') === asp
          );
          if (f) return f;
        }
        return list[0];
      });
      heroList.sort((a, b) => {
        const rA = a.recipeCode || parseAdFilename(a.filename || '').recipeCode || '';
        const rB = b.recipeCode || parseAdFilename(b.filename || '').recipeCode || '';
        return rA.localeCompare(rB);
      });
      setReviewAds(heroList);
      setCurrentIndex(0);
      setSecondPass(true);
    };

    return (
      <div className="flex flex-col items-center justify-center min-h-screen space-y-4 text-center">
          {agencyId && (
            <OptimizedImage
              pngUrl={agency.logoUrl || DEFAULT_LOGO_URL}
              alt={`${agency.name || 'Agency'} logo`}
              loading="eager"
              cacheKey={agency.logoUrl || DEFAULT_LOGO_URL}
              onLoad={() => setLogoReady(true)}
              className="mb-2 max-h-16 w-auto"
            />
          )}
        <h1 className="text-2xl font-bold">Thank you for your feedback!</h1>
        <h2 className="text-xl">
          You've approved{' '}
          <span style={{ color: 'var(--approved-color)' }}>{approvedCount}</span>{' '}
          ads.
        </h2>
        <div className="flex flex-wrap justify-center gap-2 w-full max-w-6xl mx-auto">
          {(finalGallery ? heroGroups : heroGroups.slice(0, 3)).map((g) => {
            const showSet = finalGallery ? g.assets : [g.hero];
            return showSet.map((a, idx) => (
              <OptimizedImage
                key={`${g.recipeCode}-${idx}`}
                pngUrl={a.firebaseUrl}
                webpUrl={a.firebaseUrl.replace(/\.png$/, '.webp')}
                alt={a.filename}
                cacheKey={a.firebaseUrl}
                className="w-24 h-24 object-contain"
              />
            ));
          })}
        </div>
        {/* table and rejected button removed */}
        <button
          onClick={handleReviewAll}
          className="btn-secondary"
        >
          Change Feedback
        </button>
        <button
          onClick={() => setFinalGallery((p) => !p)}
          className="btn-secondary"
        >
          {finalGallery ? 'Close Gallery' : 'View Gallery'}
        </button>
      </div>
    );
  }

  return (
    <div className="flex flex-col items-center justify-center min-h-screen space-y-4">
      {showStreakModal && (
        <div className="fixed inset-0 flex items-center justify-center bg-black bg-opacity-50 z-50">
          <div className="bg-white p-4 rounded shadow max-w-sm space-y-4 dark:bg-[var(--dark-sidebar-bg)] dark:text-[var(--dark-text)]">
            {!showNoteInput && !askContinue && (
              <>
                <p className="mb-4 text-center text-lg font-medium">You’ve rejected 5 ads so far. Leave a note so we can regroup?</p>
                <div className="flex justify-center space-x-2">
                  <button
                    onClick={() => setShowNoteInput(true)}
                    className="btn-primary px-3 py-1"
                  >
                    Leave Note
                  </button>
                  <button
                    onClick={() => {
                      setShowStreakModal(false);
                      setShowNoteInput(false);
                      setAskContinue(false);
                    }}
                    className="btn-secondary px-3 py-1 text-white"
                  >
                    Keep reviewing
                  </button>
                </div>
              </>
            )}
            {showNoteInput && !askContinue && (
              <div className="flex flex-col space-y-2">
                <textarea
                  value={clientNote}
                  onChange={(e) => setClientNote(e.target.value)}
                  className="w-full p-2 border rounded"
                  rows={3}
                  placeholder="Leave a note for the designer..."
                />
                <div className="flex justify-center space-x-2">
                  <button
                    onClick={submitNote}
                    disabled={noteSubmitting}
                    className="btn-primary px-3 py-1"
                  >
                    Submit Note
                  </button>
                  <button
                    onClick={() => {
                      setShowNoteInput(false);
                      setClientNote('');
                    }}
                    className="btn-secondary px-3 py-1 text-white"
                  >
                    Cancel
                  </button>
                </div>
              </div>
            )}
            {askContinue && (
              <>
                <p className="mb-4 text-center text-lg font-medium">Continue Review?</p>
                <div className="flex justify-center space-x-2">
                  <button
                    onClick={() => {
                      setShowStreakModal(false);
                      setAskContinue(false);
                    }}
                    className="btn-primary px-3 py-1"
                  >
                    Yes
                  </button>
                  <button onClick={handleStopReview} className="btn-secondary px-3 py-1 text-white">
                    No
                  </button>
                </div>
              </>
            )}
          </div>
        </div>
      )}
        <div className="relative flex flex-col items-center w-fit mx-auto">
          {agencyId && (
            <OptimizedImage
              pngUrl={agency.logoUrl || DEFAULT_LOGO_URL}
              alt={`${agency.name || 'Agency'} logo`}
              loading="eager"
              cacheKey={agency.logoUrl || DEFAULT_LOGO_URL}
              onLoad={() => setLogoReady(true)}
              className="mb-2 max-h-16 w-auto"
            />
          )}
        {/* Gallery view removed */}
        {!secondPass && (
          <div className="relative w-full max-w-md mb-2.5 flex justify-center">
            <button
              type="button"
              onClick={() => navigate(-1)}
              aria-label="Exit Review"
              className="absolute left-0 top-1/2 -translate-y-1/2 text-gray-500 hover:text-black dark:hover:text-white"
            >
              <FiX />
            </button>
            <div
              className="progress-bar"
              role="progressbar"
              aria-valuenow={progress}
              aria-valuemin="0"
              aria-valuemax="100"
            >
              <div
                className="progress-bar-inner"
                style={{ width: `${progress}%` }}
              />
            </div>
          </div>
        )}
        {currentRecipeGroup && currentRecipeGroup.assets.length > 1 && (
          <button
            onClick={() => setShowSizes((p) => !p)}
            className="text-xs text-gray-500 mb-2 px-2 py-0.5 rounded-full transition-colors hover:bg-gray-200"
          >
            {currentRecipeGroup.assets.length} sizes
          </button>
        )}
        <div className="flex justify-center relative">
          <div
            onTouchStart={!isSafari ? handleTouchStart : undefined}
            onTouchMove={!isSafari ? handleTouchMove : undefined}
            onTouchEnd={!isSafari ? handleTouchEnd : undefined}
            onAnimationEnd={handleAnimationEnd}
            className={`relative z-10 ${
              isMobile && showSizes
                ? 'flex flex-col items-center overflow-y-auto h-[72vh]'
                : 'size-container'
            } ${
              animating ? 'simple-fade-out' : fadeIn ? 'simple-fade-in' : ''
            }`}
            style={
  isMobile && showSizes
    ? {}
    : animating
    ? {}
    : {
        transform: showSizes
          ? `translateX(-${otherSizes.length * 55}%)`
          : `translateX(${swipeX}px)`,
        transition: dragging ? 'none' : undefined,
      }
}
>
<div
  className={`relative ad-aspect max-w-[90%] mx-auto rounded shadow ${
    isMobile && showSizes ? 'mb-2' : 'max-h-[72vh]'
  }`}
  style={{ aspectRatio: currentAspect }}
>
  <OptimizedImage
    pngUrl={adUrl}
    webpUrl={adUrl.replace(/\.png$/, '.webp')}
    alt="Ad"
    loading="eager"
    cacheKey={adUrl}
    onLoad={() => setFirstAdLoaded(true)}
    style={
      isMobile && showSizes
        ? { maxHeight: `${72 / (otherSizes.length + 1)}vh` }
        : {}
    }
    className="w-full h-full object-contain"
  />
</div>
            {currentAd && (currentAd.version || 1) > 1 && (
              <span onClick={openVersionModal} className="version-badge cursor-pointer">V{currentAd.version || 1}</span>
            )}
            {otherSizes.map((a, idx) => (
              <OptimizedImage
                key={idx}
                pngUrl={a.firebaseUrl}
                webpUrl={a.firebaseUrl.replace(/\.png$/, '.webp')}
                alt={a.filename}
                cacheKey={a.firebaseUrl}
                style={
                  isMobile && showSizes
                    ? { maxHeight: `${72 / (otherSizes.length + 1)}vh` }
                    : {
                        transform: showSizes
                          ? `translateX(${(idx + 1) * 110}%)`
                          : 'translateX(0)',
                        opacity: showSizes ? 1 : 0,
                      }
                }
                className={`max-w-[90%] mx-auto rounded shadow ${
                  isMobile && showSizes ? 'mb-2 relative' : 'size-thumb max-h-[72vh]'
                }`}
              />
            ))}
          </div>
        </div>
      </div>

      {!showSizes && (showSecondView ? (
        <div className="flex items-center space-x-4">
          {currentIndex > 0 && (
            <button
              aria-label="Previous"
              onClick={() =>
                setCurrentIndex((i) => Math.max(0, i - 1))
              }
              className="btn-arrow"
            >
              &lt;
            </button>
          )}
          <div className="text-center space-y-2">
            <span
              className={`status-badge text-lg status-${
                selectedResponse === 'edit'
                  ? 'edit_requested'
                  : selectedResponse === 'reject'
                  ? 'rejected'
                  : 'approved'
              }`}
            >
              {statusMap[selectedResponse]}
            </span>
            {selectedResponse === 'edit' && currentAd.comment && (
              <p className="text-sm">{currentAd.comment}</p>
            )}
            <button
              onClick={() => setEditing(true)}
              className="btn-secondary"
            >
              Change
            </button>
          </div>
          {currentIndex < reviewAds.length - 1 && (
            <button
              aria-label="Next"
              onClick={() =>
                setCurrentIndex((i) => Math.min(reviewAds.length - 1, i + 1))
              }
              className="btn-arrow"
            >
              &gt;
            </button>
          )}
        </div>
      ) : (
        <>
          <div className="flex space-x-4">
            <button
              onClick={() => submitResponse('reject')}
              className={`btn-reject ${selectedResponse && selectedResponse !== 'reject' ? 'opacity-50' : ''}`}
              disabled={submitting}
            >
              Reject
            </button>
            <button
              onClick={() => setShowComment(true)}
              className={`btn-edit ${selectedResponse && selectedResponse !== 'edit' ? 'opacity-50' : ''}`}
              disabled={submitting}
              aria-label="Request Edit"
            >
              <FiEdit />
            </button>
            <button
              onClick={() => submitResponse('approve')}
              className={`btn-approve ${selectedResponse && selectedResponse !== 'approve' ? 'opacity-50' : ''}`}
              disabled={submitting}
            >
              Approve
            </button>
          </div>
          {showComment && (
            <div className="flex flex-col items-center space-y-2 w-full max-w-sm">
              <textarea
                value={comment}
                onChange={(e) => setComment(e.target.value)}
                className="w-full p-2 border rounded"
                placeholder="Add comments..."
                rows={3}
              />
              <button
                onClick={() => submitResponse('edit')}
                className="btn-primary"
                disabled={submitting}
              >
                Submit
              </button>
            </div>
          )}
        </>
      ))}
      {versionModal && (
        <div className="fixed inset-0 flex items-center justify-center bg-black bg-opacity-50 z-50">
          <div className="bg-white p-4 rounded shadow max-w-md text-center">
            <div className="mb-2 space-x-2">
              <button onClick={() => setVersionView('current')} className="btn-secondary px-2 py-1">
                V{versionModal.current.version || 1}
              </button>
              <button onClick={() => setVersionView('previous')} className="btn-secondary px-2 py-1">
                V{versionModal.previous.version || 1} (replaced)
              </button>
            </div>
            <OptimizedImage
              pngUrl={versionView === 'previous' ? versionModal.previous.firebaseUrl : versionModal.current.firebaseUrl}
              webpUrl={(versionView === 'previous' ? versionModal.previous.firebaseUrl : versionModal.current.firebaseUrl).replace(/\.png$/, '.webp')}
              alt="Ad version"
              cacheKey={versionView === 'previous' ? versionModal.previous.firebaseUrl : versionModal.current.firebaseUrl}
              className="max-w-full max-h-[70vh] mx-auto"
            />
            <button onClick={closeVersionModal} className="mt-2 btn-primary px-3 py-1">
              Close
            </button>
          </div>
        </div>
      )}
    </div>
  );
};

export default Review;<|MERGE_RESOLUTION|>--- conflicted
+++ resolved
@@ -122,10 +122,14 @@
     return () => clearTimeout(t);
   }, []);
 
-  useEffect(() => {
-    if (!groupId || !reviewerName || reviewAds.length === 0 || forceSplash) return;
-<<<<<<< HEAD
-    if (groupStatus === 'locked' && lockedBy && lockedBy !== reviewerName) return;
+useEffect(() => {
+  if (!groupId || !reviewerName || reviewAds.length === 0 || forceSplash) return;
+
+  if (groupStatus === 'locked') {
+    // If the group is locked and not by the current reviewer, do nothing
+    if (lockedBy && lockedBy !== reviewerName) return;
+  } else {
+    // Lock the group if not already locked
     updateDoc(doc(db, 'adGroups', groupId), {
       status: 'locked',
       lockedBy: reviewerName,
@@ -136,22 +140,9 @@
         setLockedBy(reviewerName);
       })
       .catch((err) => console.error('Failed to lock group', err));
-  }, [groupId, reviewerName, reviewAds.length, currentIndex, groupStatus, lockedBy, forceSplash]);
-=======
-    if (groupStatus !== 'locked') {
-      updateDoc(doc(db, 'adGroups', groupId), {
-        status: 'locked',
-        lockedBy: reviewerName,
-        reviewProgress: currentIndex,
-      })
-        .then(() => {
-          setGroupStatus('locked');
-          setLockedBy(reviewerName);
-        })
-        .catch((err) => console.error('Failed to lock group', err));
-    }
-  }, [groupId, reviewerName, reviewAds.length]);
->>>>>>> d2147c5c
+  }
+}, [groupId, reviewerName, reviewAds.length, currentIndex, groupStatus, lockedBy, forceSplash]);
+
 
   useEffect(() => {
     if (!groupId || lockedBy !== reviewerName || forceSplash) return;
@@ -846,31 +837,25 @@
   if (loading || !firstAdLoaded || !logoReady) {
     return <LoadingOverlay />;
   }
-
-  if (groupStatus === 'locked' && lockedBy && lockedBy !== reviewerName) {
-    return (
-<<<<<<< HEAD
-      <div className="flex flex-col items-center justify-center min-h-screen space-y-4 text-center">
-        {agencyId && (
-          <OptimizedImage
-            pngUrl={agency.logoUrl || DEFAULT_LOGO_URL}
-            alt={`${agency.name || 'Agency'} logo`}
-            loading="eager"
-            cacheKey={agency.logoUrl || DEFAULT_LOGO_URL}
-            onLoad={() => setLogoReady(true)}
-            className="mb-2 max-h-16 w-auto"
-          />
-        )}
-        <h1 className="text-2xl font-bold">This review was started by {lockedBy}.</h1>
-        <p className="text-lg">Please wait until they've finished before hopping in.</p>
-=======
-      <div className="text-center mt-10">
-        This review was started by {lockedBy}. Please wait until they've
-        finished before hopping in.
->>>>>>> d2147c5c
-      </div>
-    );
-  }
+  
+if (groupStatus === 'locked' && lockedBy && lockedBy !== reviewerName) {
+  return (
+    <div className="flex flex-col items-center justify-center min-h-screen space-y-4 text-center">
+      <h1 className="text-2xl font-bold">This review was started by {lockedBy}.</h1>
+      <p className="text-lg">Please wait until they've finished before hopping in.</p>
+      {agencyId && (
+        <OptimizedImage
+          pngUrl={agency.logoUrl || DEFAULT_LOGO_URL}
+          alt={`${agency.name || 'Agency'} logo`}
+          loading="eager"
+          cacheKey={agency.logoUrl || DEFAULT_LOGO_URL}
+          onLoad={() => setLogoReady(true)}
+          className="mb-2 max-h-16 w-auto"
+        />
+      )}
+    </div>
+  );
+}
 
   if (!ads || ads.length === 0) {
     return (
