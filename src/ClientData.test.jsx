--- conflicted
+++ resolved
@@ -20,6 +20,8 @@
   jest.clearAllMocks();
 });
 
+// --- Shared happy-path edit test (kept from both branches) ---
+
 test('saves edited values to metadata', async () => {
   getDocs
     .mockResolvedValueOnce({
@@ -79,50 +81,90 @@
   );
 });
 
-<<<<<<< HEAD
+// --- From staging: scroll wheel delegates to window scrolling ---
+
 test('scrolling the filters delegates to window scrolling', async () => {
-=======
+  getDocs
+    .mockResolvedValueOnce({
+      docs: [
+        {
+          id: 'g1',
+          data: () => ({
+            month: '2023-09',
+            dueDate: new Date('2023-09-15'),
+            brandCode: 'BR1',
+          }),
+        },
+      ],
+    })
+    .mockResolvedValueOnce({
+      docs: [
+        {
+          id: 'g1',
+          data: () => ({ name: 'Group1', brandCode: 'BR1', metadata: {} }),
+        },
+      ],
+    })
+    .mockResolvedValueOnce({
+      // staging branch expected no store connection
+      docs: [{ data: () => ({ storeId: '' }) }],
+    })
+    .mockResolvedValueOnce({
+      docs: [
+        {
+          id: 'r1',
+          data: () => ({ metadata: { url: 'old' }, components: {} }),
+        },
+      ],
+    })
+    .mockResolvedValueOnce({ docs: [] })
+    .mockResolvedValueOnce({ docs: [] });
+
+  render(<ClientData brandCodes={['BR1']} />);
+
+  const selects = await screen.findAllByRole('combobox');
+  fireEvent.change(selects[0], { target: { value: '2023-09' } });
+  fireEvent.change(selects[2], { target: { value: 'BR1' } });
+
+  await screen.findByText('Group1');
+
+  const scrollBySpy = jest.spyOn(window, 'scrollBy').mockImplementation(() => {});
+  fireEvent.wheel(selects[2], { deltaY: 120, deltaX: 0 });
+  expect(scrollBySpy).toHaveBeenCalledWith({ top: 120, left: 0, behavior: 'auto' });
+  scrollBySpy.mockRestore();
+});
+
+// --- From main: richer asset-link preservation and aspect-ratio handling ---
+
 test('preserves asset links after saving edits', async () => {
->>>>>>> 960f511c
-  getDocs
-    .mockResolvedValueOnce({
-      docs: [
-        {
-          id: 'g1',
-          data: () => ({
-            month: '2023-09',
-            dueDate: new Date('2023-09-15'),
-            brandCode: 'BR1',
-          }),
-        },
-      ],
-    })
-    .mockResolvedValueOnce({
-      docs: [
-        {
-          id: 'g1',
-          data: () => ({ name: 'Group1', brandCode: 'BR1', metadata: {} }),
-        },
-      ],
-    })
-    .mockResolvedValueOnce({
-<<<<<<< HEAD
-      docs: [{ data: () => ({ storeId: '' }) }],
-=======
+  getDocs
+    .mockResolvedValueOnce({
+      docs: [
+        {
+          id: 'g1',
+          data: () => ({
+            month: '2023-09',
+            dueDate: new Date('2023-09-15'),
+            brandCode: 'BR1',
+          }),
+        },
+      ],
+    })
+    .mockResolvedValueOnce({
+      docs: [
+        {
+          id: 'g1',
+          data: () => ({ name: 'Group1', brandCode: 'BR1', metadata: {} }),
+        },
+      ],
+    })
+    .mockResolvedValueOnce({
       docs: [{ data: () => ({ storeId: 'store-123' }) }],
->>>>>>> 960f511c
-    })
-    .mockResolvedValueOnce({
-      docs: [
-        {
-          id: 'r1',
-<<<<<<< HEAD
-          data: () => ({ metadata: { url: 'old' }, components: {} }),
-        },
-      ],
-    })
-    .mockResolvedValueOnce({ docs: [] })
-=======
+    })
+    .mockResolvedValueOnce({
+      docs: [
+        {
+          id: 'r1',
           data: () => ({
             recipeNo: '001',
             metadata: { angle: 'Angle One', url: 'https://example.com/r1' },
@@ -267,26 +309,10 @@
         },
       ],
     })
->>>>>>> 960f511c
-    .mockResolvedValueOnce({ docs: [] });
-
-  render(<ClientData brandCodes={['BR1']} />);
-
-<<<<<<< HEAD
-  const selects = await screen.findAllByRole('combobox');
-  fireEvent.change(selects[0], { target: { value: '2023-09' } });
-  fireEvent.change(selects[2], { target: { value: 'BR1' } });
-
-  await screen.findByText('Group1');
-
-  const scrollBySpy = jest.spyOn(window, 'scrollBy').mockImplementation(() => {});
-
-  fireEvent.wheel(selects[2], { deltaY: 120, deltaX: 0 });
-
-  expect(scrollBySpy).toHaveBeenCalledWith({ top: 120, left: 0, behavior: 'auto' });
-
-  scrollBySpy.mockRestore();
-=======
+    .mockResolvedValueOnce({ docs: [] });
+
+  render(<ClientData brandCodes={['BR1']} />);
+
   await screen.findAllByRole('option', { name: 'Sep 2023' });
   await screen.findByRole('option', { name: 'BR1' });
 
@@ -461,5 +487,4 @@
   );
 
   errorSpy.mockRestore();
->>>>>>> 960f511c
-});+});
