--- conflicted
+++ resolved
@@ -197,11 +197,8 @@
     [recipeGroups]
   );
 
-<<<<<<< HEAD
-  function getRecipeStatus(list) {
-=======
   const getRecipeStatus = (list) => {
->>>>>>> 9acc97e7
+main
     const unique = Array.from(new Set(list.map((a) => a.status)));
     return unique.length === 1 ? unique[0] : 'mixed';
   }
