--- conflicted
+++ resolved
@@ -3821,287 +3821,6 @@
       </TabButton>
     ) : null;
 
-<<<<<<< HEAD
-  return (
-    <div className="min-h-screen bg-gray-50 dark:bg-[var(--dark-bg)]">
-      <div className="px-4 py-6">
-        <div className="mx-auto max-w-6xl space-y-4">
-          <div className="flex items-center gap-2">
-            <Link to={backPath} className="btn-arrow" aria-label="Back">
-              &lt;
-            </Link>
-            <h1 className="flex-1 text-2xl font-semibold text-gray-900 dark:text-gray-100">
-              {group.name}
-            </h1>
-            {userRole === "project-manager" && (
-              <Link
-                to={ganttPath}
-                className="btn-secondary"
-                aria-label="View Gantt Chart"
-              >
-                Gantt
-              </Link>
-            )}
-          </div>
-          <section className="rounded-2xl border border-gray-200 bg-white p-4 shadow-sm dark:border-[var(--border-color-default)] dark:bg-[var(--dark-sidebar)] md:p-6">
-            <div className="flex flex-col gap-3">
-              <div className="flex flex-wrap items-center gap-2 text-sm text-gray-600 dark:text-gray-300">
-                Brand: {group.brandCode}
-                <span className="hidden sm:inline">|</span>
-                Status:
-                {isAdmin || isEditor || isDesigner ? (
-                  <select
-                    aria-label="Status"
-                    value={group.status}
-                    onChange={handleStatusChange}
-                    className={`status-select status-${(group.status || '').replace(/\s+/g, '_')}`}
-                  >
-                    {statusOptions.map((s) => (
-                      <option
-                        key={s}
-                        value={s}
-                        disabled={isDesigner && s === 'briefed'}
-                        hidden={isDesigner && s === 'briefed'}
-                      >
-                        {s}
-                      </option>
-                    ))}
-                  </select>
-                ) : (
-                  <StatusBadge status={group.status} />
-                )}
-                <span className="hidden sm:inline">|</span>
-                Due Date:
-                {userRole === "admin" || userRole === "agency" ? (
-                  <input
-                    type="date"
-                    value={
-                      group.dueDate
-                        ? group.dueDate.toDate().toISOString().slice(0, 10)
-                        : ""
-                    }
-                    onChange={async (e) => {
-                      const date = e.target.value
-                        ? Timestamp.fromDate(new Date(e.target.value))
-                        : null;
-                      try {
-                        await updateDoc(doc(db, "adGroups", id), { dueDate: date });
-                        setGroup((p) => ({ ...p, dueDate: date }));
-                        if (group.requestId) {
-                          try {
-                            await updateDoc(doc(db, 'requests', group.requestId), {
-                              dueDate: date,
-                            });
-                          } catch (err) {
-                            console.error('Failed to sync ticket due date', err);
-                          }
-                        }
-                      } catch (err) {
-                        console.error("Failed to update due date", err);
-                      }
-                    }}
-                    className="border tag-pill px-2 py-1 text-sm"
-                  />
-                ) : (
-                  <span>
-                    {group.dueDate
-                      ? group.dueDate.toDate().toLocaleDateString()
-                      : "N/A"}
-                  </span>
-                )}
-                {(isAdmin || isEditor) && (
-                  <>
-                    <span className="hidden sm:inline">|</span>
-                    <label className="flex items-center gap-1">
-                      <span className="hidden sm:inline">Review Type:</span>
-                      <select
-                        aria-label="Review Type"
-                        value={group.reviewVersion || 1}
-                        onChange={handleReviewTypeChange}
-                        className="border p-1 text-sm"
-                      >
-                        <option value={1}>Legacy</option>
-                        <option value={2}>2.0</option>
-                        <option value={3}>Brief</option>
-                      </select>
-                    </label>
-                  </>
-                )}
-        {(brandHasAgency || userRole === 'admin') && (
-          <>
-            <span className="hidden sm:inline">|</span>
-            Month:
-            <input
-              type="month"
-              value={group.month || ''}
-              onChange={async (e) => {
-                const value = e.target.value;
-                try {
-                  if (value) {
-                    await updateDoc(doc(db, 'adGroups', id), { month: value });
-                    setGroup((p) => ({ ...p, month: value }));
-                    if (group.requestId) {
-                      try {
-                        await updateDoc(doc(db, 'requests', group.requestId), { month: value });
-                      } catch (err) {
-                        console.error('Failed to sync ticket month', err);
-                      }
-                    }
-                  } else {
-                    await updateDoc(doc(db, 'adGroups', id), { month: deleteField() });
-                    setGroup((p) => {
-                      const u = { ...p };
-                      delete u.month;
-                      return u;
-                    });
-                    if (group.requestId) {
-                      try {
-                        await updateDoc(doc(db, 'requests', group.requestId), { month: deleteField() });
-                      } catch (err) {
-                        console.error('Failed to sync ticket month', err);
-                      }
-                    }
-                  }
-                } catch (err) {
-                  console.error('Failed to update month', err);
-                }
-              }}
-              className="border tag-pill px-2 py-1 text-sm"
-            />
-          </>
-        )}
-      </div>
-      {(!isClientPortalUser || isProjectManager) && (
-        <div className="text-sm text-gray-500 flex flex-wrap items-center gap-2">
-          Designer:
-          {canManageStaff ? (
-            <select
-              aria-label="Designer Assignment"
-              value={group.designerId || ''}
-              onChange={async (e) => {
-                const value = e.target.value || null;
-                try {
-                  await updateDoc(doc(db, 'adGroups', id), { designerId: value });
-                  setGroup((p) => ({ ...p, designerId: value }));
-                } catch (err) {
-                  console.error('Failed to update designer', err);
-                }
-              }}
-              className="border p-1 rounded"
-            >
-              <option value="">Unassigned</option>
-              {designers.map((d) => (
-                <option key={d.id} value={d.id}>
-                  {d.name}
-                </option>
-              ))}
-            </select>
-          ) : (
-            <span>{designerName || 'Unassigned'}</span>
-          )}
-          <span className="hidden sm:inline">|</span>
-          Design Due Date:
-          {canManageStaff ? (
-            <input
-              type="date"
-              value={
-                group.designDueDate
-                  ? (group.designDueDate.toDate
-                      ? group.designDueDate.toDate().toISOString().slice(0, 10)
-                      : new Date(group.designDueDate).toISOString().slice(0, 10))
-                  : ''
-              }
-              onChange={async (e) => {
-                const date = e.target.value
-                  ? Timestamp.fromDate(new Date(e.target.value))
-                  : null;
-                try {
-                  await updateDoc(doc(db, 'adGroups', id), { designDueDate: date });
-                  setGroup((p) => ({ ...p, designDueDate: date }));
-                } catch (err) {
-                  console.error('Failed to update design due date', err);
-                }
-              }}
-              className="border tag-pill px-2 py-1 text-sm"
-            />
-          ) : (
-            <span>
-              {group.designDueDate
-                ? (group.designDueDate.toDate
-                    ? group.designDueDate.toDate().toLocaleDateString()
-                    : new Date(group.designDueDate).toLocaleDateString())
-                : 'N/A'}
-            </span>
-          )}
-          <span className="hidden sm:inline">|</span>
-          Editor:
-          {canManageStaff ? (
-            <select
-              aria-label="Editor Assignment"
-              value={group.editorId || ''}
-              onChange={async (e) => {
-                const value = e.target.value || null;
-                try {
-                  await updateDoc(doc(db, 'adGroups', id), { editorId: value });
-                  setGroup((p) => ({ ...p, editorId: value }));
-                } catch (err) {
-                  console.error('Failed to update editor', err);
-                }
-              }}
-              className="border p-1 rounded"
-            >
-              <option value="">Unassigned</option>
-              {editors.map((d) => (
-                <option key={d.id} value={d.id}>
-                  {d.name}
-                </option>
-              ))}
-            </select>
-          ) : (
-            <span>{editorName || 'Unassigned'}</span>
-          )}
-          <span className="hidden sm:inline">|</span>
-          Editor Due Date:
-          {canManageStaff ? (
-            <input
-              type="date"
-              value={
-                group.editorDueDate
-                  ? (group.editorDueDate.toDate
-                      ? group.editorDueDate.toDate().toISOString().slice(0, 10)
-                      : new Date(group.editorDueDate).toISOString().slice(0, 10))
-                  : ''
-              }
-              onChange={async (e) => {
-                const date = e.target.value
-                  ? Timestamp.fromDate(new Date(e.target.value))
-                  : null;
-                try {
-                  await updateDoc(doc(db, 'adGroups', id), { editorDueDate: date });
-                  setGroup((p) => ({ ...p, editorDueDate: date }));
-                } catch (err) {
-                  console.error('Failed to update editor due date', err);
-                }
-              }}
-              className="border tag-pill px-2 py-1 text-sm"
-            />
-          ) : (
-            <span>
-              {group.editorDueDate
-                ? (group.editorDueDate.toDate
-                    ? group.editorDueDate.toDate().toLocaleDateString()
-                    : new Date(group.editorDueDate).toLocaleDateString())
-                : 'N/A'}
-            </span>
-          )}
-        </div>
-      )}
-    {group.status === "archived" && (
-      <div className="text-sm text-red-500 dark:text-red-400">
-        This ad group is archived and read-only.
-      </div>
-    )}
-=======
   const renderTabNavigation = () => {
     if (isClientPortalUser) {
       return (
@@ -4161,7 +3880,6 @@
       </>
     );
   };
->>>>>>> bce76f3e
 
   const renderActionButtons = () => {
     if (isAdmin || userRole === 'agency' || isDesigner) {
