import React, { useEffect, useState, useMemo } from 'react';
import {
  collection,
  getDocs,
  addDoc,
  updateDoc,
  deleteDoc,
  doc,
} from 'firebase/firestore';
import { FiList, FiLayers, FiEye, FiEdit2, FiTrash, FiSave, FiCopy, FiFile } from 'react-icons/fi';
import TagChecklist from './components/TagChecklist.jsx';
import TagInput from './components/TagInput.jsx';
import PromptTextarea from './components/PromptTextarea.jsx';
import useComponentTypes from './useComponentTypes';
import { db } from './firebase/config';
import selectRandomOption from './utils/selectRandomOption.js';
import { splitCsvLine } from './utils/csv.js';


export const parseCsvFile = async (file, importType) => {
  if (!file || !importType) return [];
  const text = await file.text();
  const lines = text.trim().split(/\r?\n/);
  if (lines.length <= 1) return [];
  const rows = [];
  for (let i = 1; i < lines.length; i += 1) {
    const parts = splitCsvLine(lines[i]);
    const row = {};
    importType.columns.forEach((col) => {
      const val = parts[col.index] ? parts[col.index].trim() : '';
      if (col.role === 'tag') {
        if (!row.tags) row.tags = [];
        if (val) row.tags.push(val);
      } else if (col.role === 'imageUrl') {
        row.imageUrl = val;
      } else if (col.role === 'offer') {
        row.offer = val;
      } else if (col.role !== 'ignore') {
        row[col.role] = val;
      }
    });
    rows.push(row);
  }
  return rows;
};

export const selectCsvAssets = (row = {}, assetCount = 0) => {
  if (assetCount <= 0) return [];
  const urls = [];
  if (Array.isArray(row.imageUrls)) urls.push(...row.imageUrls);
  else if (row.imageUrl) urls.push(row.imageUrl);
  const valid = urls.filter((u) => /^https?:\/\//i.test(u));
  const assets = valid.slice(0, assetCount).map((u) => ({ adUrl: u }));
  while (assets.length < assetCount) assets.push({ needAsset: true });
  return assets;
};

const VIEWS = {
  TYPES: 'types',
  COMPONENTS: 'components',
  INSTANCES: 'instances',
  PREVIEW: 'preview',
  CSV_IMPORTS: 'csvImports',
};

const Tabs = ({ view, setView }) => (
  <div className="flex space-x-4 mb-4">
    <button
      className={`px-3 py-1 rounded flex items-center gap-1 ${
        view === VIEWS.TYPES ? 'bg-accent-10 text-accent' : 'border'
      }`}
      onClick={() => setView(VIEWS.TYPES)}
    >
      <FiList /> <span>Recipe Types</span>
    </button>
    <button
      className={`px-3 py-1 rounded flex items-center gap-1 ${
        view === VIEWS.COMPONENTS ? 'bg-accent-10 text-accent' : 'border'
      }`}
      onClick={() => setView(VIEWS.COMPONENTS)}
    >
      <FiLayers /> <span>Components</span>
    </button>
    <button
      className={`px-3 py-1 rounded flex items-center gap-1 ${
        view === VIEWS.INSTANCES ? 'bg-accent-10 text-accent' : 'border'
      }`}
      onClick={() => setView(VIEWS.INSTANCES)}
    >
      <FiLayers /> <span>Instances</span>
    </button>
    <button
      className={`px-3 py-1 rounded flex items-center gap-1 ${
        view === VIEWS.CSV_IMPORTS ? 'bg-accent-10 text-accent' : 'border'
      }`}
      onClick={() => setView(VIEWS.CSV_IMPORTS)}
    >
      <FiFile /> <span>CSV Imports</span>
    </button>
    <button
      className={`px-3 py-1 rounded flex items-center gap-1 ${
        view === VIEWS.PREVIEW ? 'bg-accent-10 text-accent' : 'border'
      }`}
      onClick={() => setView(VIEWS.PREVIEW)}
    >
      <FiEye /> <span>Preview</span>
    </button>
  </div>
);

const RecipeTypes = () => {
  const componentsData = useComponentTypes();
  const [types, setTypes] = useState([]);
  const [name, setName] = useState('');
  const [prompt, setPrompt] = useState('');
  const [assetPrompt, setAssetPrompt] = useState('');
  const [componentOrder, setComponentOrder] = useState('');
  const [fields, setFields] = useState([{ label: '', key: '', inputType: 'text' }]);
  const [csvImportTypes, setCsvImportTypes] = useState([]);
  const [csvEnabled, setCsvEnabled] = useState(false);
  const [csvType, setCsvType] = useState('');
  const [editId, setEditId] = useState(null);

  useEffect(() => {
    const fetchTypes = async () => {
      try {
        const snap = await getDocs(collection(db, 'recipeTypes'));
        setTypes(snap.docs.map((d) => ({ id: d.id, ...d.data() })));
        const csvSnap = await getDocs(collection(db, 'csvImportTypes'));
        setCsvImportTypes(csvSnap.docs.map((d) => ({ id: d.id, ...d.data() })));
      } catch (err) {
        console.error('Failed to fetch recipe types', err);
        setTypes([]);
      }
    };
    fetchTypes();
  }, []);


  const resetForm = () => {
    setEditId(null);
    setName('');
    setPrompt('');
    setAssetPrompt('');
    setComponentOrder('');
    setFields([{ label: '', key: '', inputType: 'text' }]);
    setCsvEnabled(false);
    setCsvType('');
  };

  const handleSave = async (e) => {
    e.preventDefault();
    const order = componentOrder
      .split(',')
      .map((c) => c.trim())
      .filter(Boolean);
    const writeFields = fields
      .map((f) => ({
        label: f.label.trim(),
        key: f.key.trim(),
        inputType: f.inputType || 'text',
      }))
      .filter((f) => f.label && f.key);
    try {
      if (editId) {
        await updateDoc(doc(db, 'recipeTypes', editId), {
          name: name.trim(),
          gptPrompt: prompt,
          assetPrompt: assetPrompt,
          components: order,
          writeInFields: writeFields,
          csvEnabled,
          csvType,
        });
        setTypes((t) =>
          t.map((r) =>
            r.id === editId
              ? {
                  ...r,
                  name: name.trim(),
                  gptPrompt: prompt,
                  assetPrompt: assetPrompt,
                  components: order,
                  writeInFields: writeFields,
                  csvEnabled,
                  csvType,
                }
              : r
          )
        );
      } else {
        const docRef = await addDoc(collection(db, 'recipeTypes'), {
          name: name.trim(),
          gptPrompt: prompt,
          assetPrompt: assetPrompt,
          components: order,
          writeInFields: writeFields,
          csvEnabled,
          csvType,
        });
        setTypes((t) => [
          ...t,
          {
            id: docRef.id,
            name: name.trim(),
            gptPrompt: prompt,
            assetPrompt: assetPrompt,
            components: order,
            writeInFields: writeFields,
            csvEnabled,
            csvType,
          },
        ]);
      }
      resetForm();
    } catch (err) {
      console.error('Failed to save recipe type', err);
    }
  };

  const startEdit = (t) => {
    setEditId(t.id);
    setName(t.name);
    setPrompt(t.gptPrompt || '');
    setAssetPrompt(t.assetPrompt || '');
    setComponentOrder((t.components || []).join(', '));
    setCsvEnabled(!!t.csvEnabled);
    setCsvType(t.csvType || '');
    setFields(
      t.writeInFields && t.writeInFields.length > 0
        ? t.writeInFields
        : [{ label: '', key: '', inputType: 'text' }]
    );
  };

  const handleDelete = async (id) => {
    try {
      await deleteDoc(doc(db, 'recipeTypes', id));
      setTypes((t) => t.filter((r) => r.id !== id));
    } catch (err) {
      console.error('Failed to delete recipe type', err);
    }
  };

  const placeholders = [];
  componentsData.forEach((c) => {
    c.attributes?.forEach((a) => {
      placeholders.push(`${c.key}.${a.key}`);
    });
  });
  fields.forEach((f) => {
    if (f.key) placeholders.push(f.key);
  });

  return (
    <div>
      <h2 className="text-xl mb-2">Recipe Types</h2>
      {types.length === 0 ? (
        <p>No recipe types found.</p>
      ) : (
        <div className="overflow-x-auto table-container mb-4">
          <table className="ad-table min-w-max text-sm">
            <thead>
              <tr>
                <th>Name</th>
                <th>Components</th>
                <th>Write-In Fields</th>
                <th>Asset Prompt</th>
                <th>Actions</th>
              </tr>
            </thead>
            <tbody>
              {types.map((t) => (
                <tr key={t.id}>
                  <td>{t.name}</td>
                  <td>
                    {t.components && t.components.length > 0
                      ? t.components.join(', ')
                      : '-'}
                  </td>
                  <td>
                    {t.writeInFields && t.writeInFields.length > 0
                      ? t.writeInFields.map((f) => f.key).join(', ')
                      : '-'}
                  </td>
                  <td>{t.assetPrompt || '-'}</td>
                  <td className="text-center">
                    <div className="flex items-center justify-center">
                      <button
                        onClick={() => startEdit(t)}
                        className="btn-secondary px-1.5 py-0.5 text-xs flex items-center gap-1 mr-2"
                        aria-label="Edit"
                      >
                        <FiEdit2 />
                        <span className="ml-1">Edit</span>
                      </button>
                      <button
                        onClick={() => handleDelete(t.id)}
                        className="btn-secondary px-1.5 py-0.5 text-xs flex items-center gap-1 btn-delete"
                        aria-label="Delete"
                      >
                        <FiTrash />
                      </button>
                    </div>
                  </td>
                </tr>
              ))}
            </tbody>
          </table>
        </div>
      )}
      <form onSubmit={handleSave} className="space-y-2 max-w-sm">
        <div>
          <label className="block text-sm mb-1">Name</label>
          <input className="w-full p-2 border rounded" value={name} onChange={(e) => setName(e.target.value)} required />
        </div>
        <div>
          <label className="block text-sm mb-1">GPT Prompt</label>
          <PromptTextarea
            value={prompt}
            onChange={setPrompt}
            placeholders={placeholders}
          />
        </div>
        <div>
          <label className="block text-sm mb-1">Asset Prompt</label>
          <PromptTextarea
            value={assetPrompt}
            onChange={setAssetPrompt}
            placeholders={placeholders}
          />
        </div>
        <div className="flex items-center gap-2">
          <label className="text-sm">CSV Import</label>
          <input type="checkbox" checked={csvEnabled} onChange={(e) => setCsvEnabled(e.target.checked)} />
        </div>
        {csvEnabled && (
          <div>
            <label className="block text-sm mb-1">CSV Import Type</label>
            <select className="w-full p-2 border rounded" value={csvType} onChange={(e) => setCsvType(e.target.value)}>
              <option value="">Select...</option>
              {csvImportTypes.map((c) => (
                <option key={c.id} value={c.id}>{c.name}</option>
              ))}
            </select>
          </div>
        )}
        <div>
          <label className="block text-sm mb-1">Components (comma separated keys in order)</label>
          <input
            className="w-full p-2 border rounded"
            value={componentOrder}
            onChange={(e) => setComponentOrder(e.target.value)}
          />
        </div>
        <div className="space-y-2">
          <label className="block text-sm">Write-In Fields</label>
          {fields.map((f, idx) => (
            <div key={idx} className="flex gap-2 items-center">
              <input
                className="p-2 border rounded flex-1"
                placeholder="Label"
                value={f.label}
                onChange={(e) => {
                  const arr = [...fields];
                  arr[idx].label = e.target.value;
                  setFields(arr);
                }}
              />
              <input
                className="p-2 border rounded flex-1"
                placeholder="Key"
                value={f.key}
                onChange={(e) => {
                  const arr = [...fields];
                  arr[idx].key = e.target.value;
                  setFields(arr);
                }}
              />
              <select
                className="p-2 border rounded"
                value={f.inputType}
                onChange={(e) => {
                  const arr = [...fields];
                  arr[idx].inputType = e.target.value;
                  setFields(arr);
                }}
              >
                <option value="text">Text</option>
                <option value="number">Number</option>
                <option value="textarea">Textarea</option>
                <option value="image">Image</option>
                <option value="list">List</option>
              </select>
              <button
                type="button"
                onClick={() => setFields(fields.filter((_, i) => i !== idx))}
                className="btn-secondary px-2 py-0.5"
              >
                <FiTrash />
              </button>
            </div>
          ))}
          <button
            type="button"
            onClick={() => setFields([...fields, { label: '', key: '', inputType: 'text' }])}
            className="btn-secondary px-2 py-0.5"
          >
            Add Field
          </button>
        </div>
        <div className="flex gap-2">
          <button type="submit" className="btn-primary">
            {editId ? 'Save Type' : 'Add Type'}
          </button>
          {editId && (
            <button type="button" onClick={resetForm} className="btn-secondary px-2 py-0.5">
              Cancel
            </button>
          )}
        </div>
      </form>
    </div>
  );
};

const ComponentsView = () => {
  const [components, setComponents] = useState([]);
  const [label, setLabel] = useState('');
  const [keyVal, setKeyVal] = useState('');
  const [selectionMode, setSelectionMode] = useState('dropdown');
  const [attributes, setAttributes] = useState([{ label: '', key: '', inputType: 'text' }]);
  const [editId, setEditId] = useState(null);

  useEffect(() => {
    const fetchComponents = async () => {
      try {
        const snap = await getDocs(collection(db, 'componentTypes'));
        setComponents(snap.docs.map((d) => ({ id: d.id, ...d.data() })));
      } catch (err) {
        console.error('Failed to fetch components', err);
        setComponents([]);
      }
    };
    fetchComponents();
  }, []);

  const resetForm = () => {
    setEditId(null);
    setLabel('');
    setKeyVal('');
    setSelectionMode('dropdown');
    setAttributes([{ label: '', key: '', inputType: 'text' }]);
  };

  const handleSave = async (e) => {
    e.preventDefault();
    const attrs = attributes
      .map((a) => ({
        label: a.label.trim(),
        key: a.key.trim(),
        inputType: a.inputType || 'text',
      }))
      .filter((a) => a.label && a.key);
    try {
      if (editId) {
        await updateDoc(doc(db, 'componentTypes', editId), {
          label: label.trim(),
          key: keyVal.trim(),
          selectionMode,
          attributes: attrs,
        });
        setComponents((c) =>
          c.map((comp) =>
            comp.id === editId
              ? { ...comp, label: label.trim(), key: keyVal.trim(), selectionMode, attributes: attrs }
              : comp
          )
        );
      } else {
        const docRef = await addDoc(collection(db, 'componentTypes'), {
          label: label.trim(),
          key: keyVal.trim(),
          selectionMode,
          attributes: attrs,
        });
        setComponents((c) => [
          ...c,
          { id: docRef.id, label: label.trim(), key: keyVal.trim(), selectionMode, attributes: attrs },
        ]);
      }
      resetForm();
    } catch (err) {
      console.error('Failed to save component type', err);
    }
  };

  const startEdit = (c) => {
    setEditId(c.id);
    setLabel(c.label);
    setKeyVal(c.key);
    setSelectionMode(c.selectionMode || 'dropdown');
    setAttributes(c.attributes && c.attributes.length > 0 ? c.attributes : [{ label: '', key: '', inputType: 'text' }]);
  };

  const handleDelete = async (id) => {
    try {
      await deleteDoc(doc(db, 'componentTypes', id));
      setComponents((c) => c.filter((comp) => comp.id !== id));
    } catch (err) {
      console.error('Failed to delete component type', err);
    }
  };

  return (
    <div>
      <h2 className="text-xl mb-2">Components</h2>
      {components.length === 0 ? (
        <p>No components found.</p>
      ) : (
        <div className="overflow-x-auto table-container mb-4">
          <table className="ad-table min-w-max text-sm">
            <thead>
              <tr>
                <th>Label</th>
                <th>Key</th>
                <th>Mode</th>
                <th>Attributes</th>
                <th>Actions</th>
              </tr>
            </thead>
            <tbody>
              {components.map((c) => (
                <tr key={c.id}>
                  <td>{c.label}</td>
                  <td>{c.key}</td>
                  <td>{c.selectionMode || 'dropdown'}</td>
                  <td>{c.attributes ? c.attributes.length : 0}</td>
                  <td className="text-center">
                    <div className="flex items-center justify-center">
                      <button
                        onClick={() => startEdit(c)}
                        className="btn-secondary px-1.5 py-0.5 text-xs flex items-center gap-1 mr-2"
                        aria-label="Edit"
                      >
                        <FiEdit2 />
                        <span className="ml-1">Edit</span>
                      </button>
                      <button
                        onClick={() => handleDelete(c.id)}
                        className="btn-secondary px-1.5 py-0.5 text-xs flex items-center gap-1 btn-delete"
                        aria-label="Delete"
                      >
                        <FiTrash />
                      </button>
                    </div>
                  </td>
                </tr>
              ))}
            </tbody>
          </table>
        </div>
      )}
      <form onSubmit={handleSave} className="space-y-2 max-w-sm">
        <div>
          <label className="block text-sm mb-1">Label</label>
          <input className="w-full p-2 border rounded" value={label} onChange={(e) => setLabel(e.target.value)} required />
        </div>
        <div>
          <label className="block text-sm mb-1">Key</label>
          <input className="w-full p-2 border rounded" value={keyVal} onChange={(e) => setKeyVal(e.target.value)} required />
        </div>
        <div>
          <label className="block text-sm mb-1">Selection Mode</label>
          <select
            className="w-full p-2 border rounded"
            value={selectionMode}
            onChange={(e) => setSelectionMode(e.target.value)}
          >
            <option value="random">random</option>
            <option value="dropdown">dropdown</option>
            <option value="checklist">checklist</option>
          </select>
        </div>
        <div className="space-y-2">
          <label className="block text-sm">Attributes</label>
          {attributes.map((a, idx) => (
            <div key={idx} className="flex gap-2 items-center">
              <input
                className="p-2 border rounded flex-1"
                placeholder="Label"
                value={a.label}
                onChange={(e) => {
                  const arr = [...attributes];
                  arr[idx].label = e.target.value;
                  setAttributes(arr);
                }}
              />
              <input
                className="p-2 border rounded flex-1"
                placeholder="Key"
                value={a.key}
                onChange={(e) => {
                  const arr = [...attributes];
                  arr[idx].key = e.target.value;
                  setAttributes(arr);
                }}
              />
              <select
                className="p-2 border rounded"
                value={a.inputType}
                onChange={(e) => {
                  const arr = [...attributes];
                  arr[idx].inputType = e.target.value;
                  setAttributes(arr);
                }}
              >
                <option value="text">Text</option>
                <option value="number">Number</option>
                <option value="textarea">Textarea</option>
                <option value="image">Image</option>
              </select>
              <button
                type="button"
                onClick={() => setAttributes(attributes.filter((_, i) => i !== idx))}
                className="btn-secondary px-2 py-0.5"
              >
                <FiTrash />
              </button>
            </div>
          ))}
          <button
            type="button"
            onClick={() => setAttributes([...attributes, { label: '', key: '', inputType: 'text' }])}
            className="btn-secondary px-2 py-0.5"
          >
            Add Attribute
          </button>
        </div>
        <div className="flex gap-2">
          <button type="submit" className="btn-primary">
            {editId ? 'Save Component' : 'Add Component'}
          </button>
          {editId && (
            <button type="button" onClick={resetForm} className="btn-secondary px-2 py-0.5">
              Cancel
            </button>
          )}
        </div>
      </form>
    </div>
  );
};

const InstancesView = () => {
  const [components, setComponents] = useState([]);
  const [instances, setInstances] = useState([]);
  const [component, setComponent] = useState('');
  const [name, setName] = useState('');
  const [values, setValues] = useState({});
  const [editId, setEditId] = useState(null);
  const [csvFile, setCsvFile] = useState(null);
  const [csvColumns, setCsvColumns] = useState([]);
  const [csvRows, setCsvRows] = useState([]);
  const [csvMap, setCsvMap] = useState({});

  useEffect(() => {
    const fetchData = async () => {
      try {
        const compSnap = await getDocs(collection(db, 'componentTypes'));
        setComponents(
          compSnap.docs.map((d) => {
            const data = d.data();
            return { id: d.id, ...data, selectionMode: data.selectionMode || 'dropdown' };
          })
        );
        const instSnap = await getDocs(collection(db, 'componentInstances'));
        setInstances(instSnap.docs.map((d) => ({ id: d.id, ...d.data() })));
      } catch (err) {
        console.error('Failed to load component instances', err);
      }
    };
    fetchData();
  }, []);


  const resetForm = () => {
    setEditId(null);
    setComponent('');
    setName('');
    setValues({});
  };

  const handleSave = async (e) => {
    e.preventDefault();
    const comp = components.find((c) => c.id === component);
    if (!comp) return;
    try {
      if (editId) {
        await updateDoc(doc(db, 'componentInstances', editId), {
          componentKey: comp.key,
          name: name.trim(),
          values,
        });
        setInstances((i) =>
          i.map((ins) =>
            ins.id === editId
              ? { ...ins, componentKey: comp.key, name: name.trim(), values }
              : ins
          )
        );
      } else {
        const docRef = await addDoc(collection(db, 'componentInstances'), {
          componentKey: comp.key,
          name: name.trim(),
          values,
        });
        setInstances((i) => [
          ...i,
          { id: docRef.id, componentKey: comp.key, name: name.trim(), values },
        ]);
      }
      resetForm();
    } catch (err) {
      console.error('Failed to save instance', err);
    }
  };

  const startEdit = (inst) => {
    setEditId(inst.id);
    const comp = components.find((c) => c.key === inst.componentKey);
    setComponent(comp ? comp.id : '');
    setName(inst.name);
    setValues(inst.values || {});
  };

  const handleDelete = async (id) => {
    try {
      await deleteDoc(doc(db, 'componentInstances', id));
      setInstances((i) => i.filter((ins) => ins.id !== id));
    } catch (err) {
      console.error('Failed to delete instance', err);
    }
  };

  const handleCsvChange = async (e) => {
    const f = e.target.files?.[0];
    setCsvFile(f || null);
    setCsvColumns([]);
    setCsvRows([]);
    setCsvMap({});
    if (f) {
      const text = await f.text();
      const lines = text.trim().split(/\r?\n/);
      if (lines.length > 1) {
        const headers = splitCsvLine(lines[0]).map((h) => h.trim());
        const rows = [];
        for (let i = 1; i < lines.length; i += 1) {
          if (lines[i]) rows.push(splitCsvLine(lines[i]).map((p) => p.trim()));
        }
        setCsvColumns(headers);
        setCsvRows(rows);
      }
    }
  };

  const handleAddCsvInstances = async () => {
    const comp = components.find((c) => c.id === component);
    if (!comp || csvRows.length === 0) return;
    for (const row of csvRows) {
      const instNameIdx = csvMap.name;
      const instName =
        instNameIdx !== undefined && instNameIdx !== ''
          ? (row[instNameIdx] || '').trim()
          : '';
      const vals = {};
      comp.attributes?.forEach((a) => {
        const idx = csvMap[a.key];
        if (idx !== undefined && idx !== '') {
          vals[a.key] = row[idx] || '';
        }
      });
      try {
        const docRef = await addDoc(collection(db, 'componentInstances'), {
          componentKey: comp.key,
          name: instName,
          values: vals,
        });
        setInstances((i) => [
          ...i,
          { id: docRef.id, componentKey: comp.key, name: instName, values: vals },
        ]);
      } catch (err) {
        console.error('Failed to save instance from CSV', err);
      }
    }
    setCsvFile(null);
    setCsvColumns([]);
    setCsvRows([]);
    setCsvMap({});
  };

  const currentComp = components.find((c) => c.id === component);

  return (
    <div>
      <h2 className="text-xl mb-2">Component Instances</h2>
      {instances.length === 0 ? (
        <p>No instances found.</p>
      ) : (
        <div className="overflow-x-auto table-container mb-4">
          <table className="ad-table min-w-max text-sm">
            <thead>
              <tr>
                <th>Name</th>
                <th>Component</th>
                <th>Actions</th>
              </tr>
            </thead>
            <tbody>
              {instances.map((i) => (
                <tr key={i.id}>
                  <td>{i.name}</td>
                  <td>{i.componentKey}</td>
                  <td className="text-center">
                    <div className="flex items-center justify-center">
                      <button
                        onClick={() => startEdit(i)}
                        className="btn-secondary px-1.5 py-0.5 text-xs flex items-center gap-1 mr-2"
                        aria-label="Edit"
                      >
                        <FiEdit2 />
                        <span className="ml-1">Edit</span>
                      </button>
                      <button
                        onClick={() => handleDelete(i.id)}
                        className="btn-secondary px-1.5 py-0.5 text-xs flex items-center gap-1 btn-delete"
                        aria-label="Delete"
                      >
                        <FiTrash />
                      </button>
                    </div>
                  </td>
                </tr>
              ))}
            </tbody>
          </table>
        </div>
      )}
      <form onSubmit={handleSave} className="space-y-2 max-w-sm">
        <div>
          <label className="block text-sm mb-1">Name</label>
          <input className="w-full p-2 border rounded" value={name} onChange={(e) => setName(e.target.value)} required />
        </div>
        <div>
          <label className="block text-sm mb-1">Component</label>
          <select className="w-full p-2 border rounded" value={component} onChange={(e) => setComponent(e.target.value)}>
            <option value="">Select...</option>
            {components.map((c) => (
              <option key={c.id} value={c.id}>{c.label}</option>
            ))}
          </select>
        </div>
        {currentComp && (
          <div className="space-y-2">
            {currentComp.attributes?.map((a) => (
              <div key={a.key}>
                <label className="block text-sm mb-1">{a.label}</label>
                <input
                  className="w-full p-2 border rounded"
                  value={values[a.key] || ''}
                  onChange={(e) => setValues({ ...values, [a.key]: e.target.value })}
                />
              </div>
            ))}
          </div>
        )}
        <div className="flex gap-2">
          <button type="submit" className="btn-primary">
            {editId ? 'Save Instance' : 'Add Instance'}
          </button>
          {editId && (
            <button type="button" onClick={resetForm} className="btn-secondary px-2 py-0.5">
              Cancel
            </button>
          )}
        </div>
      </form>
      {currentComp && (
        <div className="mt-8 space-y-2 max-w-sm">
          <h3 className="text-lg">Bulk Add via CSV</h3>
          <input type="file" accept=".csv" onChange={handleCsvChange} />
          {csvColumns.length > 0 && (
            <div className="space-y-2">
              <div>
                <label className="block text-sm mb-1">Name Column</label>
                <select
                  className="w-full p-2 border rounded"
                  value={csvMap.name ?? ''}
                  onChange={(e) =>
                    setCsvMap({ ...csvMap, name: e.target.value })
                  }
                >
                  <option value="">Ignore</option>
                  {csvColumns.map((c, idx) => (
                    <option key={idx} value={idx}>
                      {c}
                    </option>
                  ))}
                </select>
              </div>
              {currentComp.attributes?.map((a) => (
                <div key={a.key}>
                  <label className="block text-sm mb-1">{a.label} Column</label>
                  <select
                    className="w-full p-2 border rounded"
                    value={csvMap[a.key] ?? ''}
                    onChange={(e) =>
                      setCsvMap({ ...csvMap, [a.key]: e.target.value })
                    }
                  >
                    <option value="">Ignore</option>
                    {csvColumns.map((c, idx) => (
                      <option key={idx} value={idx}>
                        {c}
                      </option>
                    ))}
                  </select>
                </div>
              ))}
              <button
                type="button"
                onClick={handleAddCsvInstances}
                className="btn-primary"
              >
                Add Instances
              </button>
            </div>
          )}
        </div>
      )}
    </div>
  );
};

const CsvImportTypesView = () => {
  const [types, setTypes] = useState([]);
  const [name, setName] = useState('');
  const [columns, setColumns] = useState([]);
  const [editId, setEditId] = useState(null);
  const [file, setFile] = useState(null);

  useEffect(() => {
    const load = async () => {
      try {
        const snap = await getDocs(collection(db, 'csvImportTypes'));
        setTypes(snap.docs.map((d) => ({ id: d.id, ...d.data() })));
      } catch (err) {
        console.error('Failed to load csv import types', err);
      }
    };
    load();
  }, []);

  const resetForm = () => {
    setEditId(null);
    setName('');
    setColumns([]);
    setFile(null);
  };

  const parseSample = async (f) => {
    if (!f) return;
    const text = await f.text();
    const lines = text.trim().split(/\r?\n/);
    if (lines.length === 0) return;
    const headers = splitCsvLine(lines[0]).map((h) => h.trim());
    setColumns(headers.map((h, i) => ({ index: i, name: h, role: 'ignore', required: false })));
  };

  const handleSave = async (e) => {
    e.preventDefault();
    const cols = columns.map((c) => ({ name: c.name, index: c.index, role: c.role, required: !!c.required }));
    try {
      if (editId) {
        await updateDoc(doc(db, 'csvImportTypes', editId), { name: name.trim(), columns: cols });
        setTypes((t) => t.map((r) => (r.id === editId ? { ...r, name: name.trim(), columns: cols } : r)));
      } else {
        const ref = await addDoc(collection(db, 'csvImportTypes'), { name: name.trim(), columns: cols });
        setTypes((t) => [...t, { id: ref.id, name: name.trim(), columns: cols }]);
      }
      resetForm();
    } catch (err) {
      console.error('Failed to save csv import type', err);
    }
  };

  const startEdit = (t) => {
    setEditId(t.id);
    setName(t.name);
    setColumns(t.columns || []);
  };

  const handleDelete = async (id) => {
    try {
      await deleteDoc(doc(db, 'csvImportTypes', id));
      setTypes((t) => t.filter((r) => r.id !== id));
    } catch (err) {
      console.error('Failed to delete csv import type', err);
    }
  };

  return (
    <div>
      <h2 className="text-xl mb-2">CSV Import Types</h2>
      {types.length === 0 ? (
        <p>No CSV import types found.</p>
      ) : (
        <div className="overflow-x-auto table-container mb-4">
          <table className="ad-table min-w-max text-sm">
            <thead>
              <tr>
                <th>Name</th>
                <th>Columns</th>
                <th>Actions</th>
              </tr>
            </thead>
            <tbody>
              {types.map((t) => (
                <tr key={t.id}>
                  <td>{t.name}</td>
                  <td>{t.columns ? t.columns.length : 0}</td>
                  <td className="text-center">
                    <div className="flex items-center justify-center">
                      <button onClick={() => startEdit(t)} className="btn-secondary px-1.5 py-0.5 text-xs flex items-center gap-1 mr-2" aria-label="Edit">
                        <FiEdit2 />
                        <span className="ml-1">Edit</span>
                      </button>
                      <button onClick={() => handleDelete(t.id)} className="btn-secondary px-1.5 py-0.5 text-xs flex items-center gap-1 btn-delete" aria-label="Delete">
                        <FiTrash />
                      </button>
                    </div>
                  </td>
                </tr>
              ))}
            </tbody>
          </table>
        </div>
      )}
      <form onSubmit={handleSave} className="space-y-2 max-w-sm">
        <div>
          <label className="block text-sm mb-1">Name</label>
          <input className="w-full p-2 border rounded" value={name} onChange={(e) => setName(e.target.value)} required />
        </div>
        <div>
          <label className="block text-sm mb-1">Sample CSV</label>
          <input type="file" accept=".csv" onChange={(e) => { const f = e.target.files?.[0]; setFile(f || null); parseSample(f); }} />
        </div>
        {columns.length > 0 && (
          <div className="space-y-2">
            {columns.map((c, idx) => (
              <div key={idx} className="flex items-center gap-2">
                <span className="flex-1">{c.name}</span>
                <select className="p-2 border rounded" value={c.role} onChange={(e) => { const arr = [...columns]; arr[idx].role = e.target.value; setColumns(arr); }}>
                  <option value="ignore">Ignore</option>
                  <option value="fileName">File Name</option>
                  <option value="imageUrl">Image URL</option>
                  <option value="audience">Audience</option>
                  <option value="angle">Angle</option>
                  <option value="offer">Offer</option>
                  <option value="tag">Tag</option>
                </select>
                <label className="text-sm">
                  <input type="checkbox" className="mr-1" checked={c.required || false} onChange={(e) => { const arr = [...columns]; arr[idx].required = e.target.checked; setColumns(arr); }} />
                  Required
                </label>
              </div>
            ))}
          </div>
        )}
        <div className="flex gap-2">
          <button type="submit" className="btn-primary">{editId ? 'Save Type' : 'Add Type'}</button>
          {editId && (
            <button type="button" onClick={resetForm} className="btn-secondary px-2 py-0.5">
              Cancel
            </button>
          )}
        </div>
      </form>
    </div>
  );
};

const Preview = () => {
  const [types, setTypes] = useState([]);
  const [components, setComponents] = useState([]);
  const [instances, setInstances] = useState([]);
  const [selectedType, setSelectedType] = useState('');
  const [formData, setFormData] = useState({});
  const [selectedInstances, setSelectedInstances] = useState({});
  const [results, setResults] = useState([]);
  const [generateCount, setGenerateCount] = useState(1);
  const [visibleColumns, setVisibleColumns] = useState({});
  const [showColumnMenu, setShowColumnMenu] = useState(false);
  const [editIdx, setEditIdx] = useState(null);
  const [csvImportTypes, setCsvImportTypes] = useState([]);
  const [csvRows, setCsvRows] = useState([]);
  const [csvFile, setCsvFile] = useState(null);

  useEffect(() => {
    const fetchData = async () => {
      try {
        const typeSnap = await getDocs(collection(db, 'recipeTypes'));
        setTypes(typeSnap.docs.map((d) => ({ id: d.id, ...d.data() })));
        const csvSnap = await getDocs(collection(db, 'csvImportTypes'));
        setCsvImportTypes(csvSnap.docs.map((d) => ({ id: d.id, ...d.data() })));
        const compSnap = await getDocs(collection(db, 'componentTypes'));
        setComponents(
          compSnap.docs.map((d) => {
            const data = d.data();
            return { id: d.id, ...data, selectionMode: data.selectionMode || 'dropdown' };
          })
        );
        const instSnap = await getDocs(collection(db, 'componentInstances'));
        setInstances(instSnap.docs.map((d) => ({ id: d.id, ...d.data() })));
      } catch (err) {
        console.error('Failed to load data', err);
      }
    };
    fetchData();
  }, []);

  const generateOnce = async () => {
  if (!currentType) return;

  let prompt = currentType.gptPrompt || '';
  const csvImportEnabled = currentType.csvEnabled && csvRows.length > 0;
  let row = {};
  if (csvImportEnabled) {
    const scored = csvRows.map((r) => {
      let score = 0;
      Object.entries(r).forEach(([key, value]) => {
        if (key === 'imageUrl' || key === 'imageUrls' || key === 'name') return;
        const formVal = formData[key];
        if (formVal === undefined || formVal === null) return;
        const rowVals = Array.isArray(value) ? value : [value];
        const formVals = Array.isArray(formVal) ? formVal : [formVal];
        formVals.forEach((fv) => {
          rowVals.forEach((rv) => {
            const f = String(fv).toLowerCase();
            const rVal = String(rv).toLowerCase();
            if (f === rVal) {
              score += 2;
            } else if (f.includes(rVal) || rVal.includes(f)) {
              score += 1;
            }
          });
        });
      });
      return { row: r, score };
    });

    scored.sort((a, b) => b.score - a.score);
    if (scored[0] && scored[0].score > 0) {
      row = scored[0].row;
    } else {
      row = null;
    }
  }

    const mergedForm = csvImportEnabled
      ? { ...formData, ...(row || {}) }
      : { ...(row || {}), ...formData };
    const componentsData = {};
    orderedComponents.forEach((c) => {
      const instOptions = instances.filter((i) => i.componentKey === c.key);
      let selectedInst = null;
      if (c.selectionMode === 'random') {
        if (instOptions.length > 0) {
          selectedInst = instOptions[Math.floor(Math.random() * instOptions.length)];
        }
      } else if (c.selectionMode === 'checklist') {
        const ids =
          selectedInstances[c.key] !== undefined
            ? selectedInstances[c.key]
            : instOptions.map((i) => i.id);
        const opts = ids
          .map((id) => instOptions.find((i) => i.id === id))
          .filter(Boolean);
        if (opts.length > 0) {
          selectedInst = opts[Math.floor(Math.random() * opts.length)];
        }
      } else {
        const id = selectedInstances[c.key];
        const inst = instOptions.find((i) => i.id === id);
        if (inst) selectedInst = inst;
      }
      c.attributes?.forEach((a) => {
        let val = '';
        if (selectedInst) {
          val = selectedInst.values?.[a.key] || '';
        } else {
          val = mergedForm[`${c.key}.${a.key}`] || '';
        }
        componentsData[`${c.key}.${a.key}`] = val;
        const regex = new RegExp(`{{${c.key}\\.${a.key}}}`, 'g');
        prompt = prompt.replace(regex, val);
      });
    });
    const writeFields = currentType.writeInFields || [];
    writeFields.forEach((f) => {
      let val = mergedForm[f.key];
      if (f.inputType === 'list') {
        val = selectRandomOption(val);
      } else if (Array.isArray(val)) {
        val = selectRandomOption(val);
      } else if (val === undefined) {
        val = '';
      }
      componentsData[f.key] = val;
      const regex = new RegExp(`{{${f.key}}}`, 'g');
      prompt = prompt.replace(regex, val);
    });

    const assetCount =
      parseInt(componentsData['layout.assetNo'], 10) ||
      parseInt(componentsData['layout.assetCount'], 10) ||
      0;

    let selectedAssets = [];
<<<<<<< HEAD
    if (csvImportEnabled && row && row.imageUrl) {
      selectedAssets = [{ adUrl: row.imageUrl }];
    }

    if (selectedAssets.length === 0 && assetCount > 0) {
=======
    if (csvImportEnabled) {
      selectedAssets = selectCsvAssets(row, assetCount);
    } else if (assetCount > 0) {
>>>>>>> 48f0b181
      while (selectedAssets.length < assetCount) {
        selectedAssets.push({ needAsset: true });
      }
    }

    try {
      const response = await fetch('https://api.openai.com/v1/chat/completions', {
        method: 'POST',
        headers: {
          'Content-Type': 'application/json',
          Authorization: `Bearer ${import.meta.env.VITE_OPENAI_API_KEY}`,
        },
        body: JSON.stringify({
          model: 'gpt-3.5-turbo',
          messages: [{ role: 'user', content: prompt }],
          temperature: 0.7,
        }),
      });
      const data = await response.json();
      if (!response.ok) {
        console.error('OpenAI API error', data);
        return;
      }
      const text = data.choices?.[0]?.message?.content?.trim() || 'No result';
      setResults((prev) => {
        const result = {
          recipeNo: prev.length + 1,
          components: componentsData,
          copy: text,
          editing: false,
        };
        result.assets = selectedAssets.slice();
        while (result.assets.length < assetCount) {
          result.assets.push({ needAsset: true });
        }
        return [...prev, result];
      });
    } catch (err) {
      console.error('Failed to call OpenAI', err);
    }
  };

  const handleGenerate = async (e) => {
    e.preventDefault();
    const times = Number(generateCount) || 1;
    for (let i = 0; i < times; i++) {
      // eslint-disable-next-line no-await-in-loop
      await generateOnce();
    }
  };

  const currentType = types.find((t) => t.id === selectedType);
  const compMap = Object.fromEntries(components.map((c) => [c.key, c]));
  const orderedComponents = currentType?.components?.length
    ? currentType.components.map((k) => compMap[k]).filter(Boolean)
    : components;
  const writeFields = currentType?.writeInFields || [];
  const columnMeta = useMemo(() => {
    const cols = [];
    orderedComponents.forEach((c) => {
      c.attributes?.forEach((a) => {
        cols.push({ key: `${c.key}.${a.key}`, label: `${c.label} - ${a.label}` });
      });
    });
    writeFields.forEach((f) => {
      cols.push({ key: f.key, label: f.label });
    });
    return cols;
  }, [orderedComponents, writeFields]);

  useEffect(() => {
    const defaults = {};
    columnMeta.forEach((c) => {
      defaults[c.key] = c.label.toLowerCase().includes('name');
    });
    setVisibleColumns(defaults);
  }, [columnMeta]);

  return (
    <div>
      <h2 className="text-xl mb-2">Preview</h2>
      <form onSubmit={handleGenerate} className="space-y-2 max-w-sm">
        <div>
          <label className="block text-sm mb-1">Recipe Type</label>
          <select className="w-full p-2 border rounded" value={selectedType} onChange={(e) => setSelectedType(e.target.value)}>
            <option value="">Select...</option>
            {types.map((t) => (
              <option key={t.id} value={t.id}>{t.name}</option>
            ))}
          </select>
        </div>
        {currentType && (
          <div className="space-y-4">
            {currentType.csvEnabled && (
              <div>
                <label className="block text-sm mb-1">CSV File</label>
                <input
                  type="file"
                  accept=".csv"
                  onChange={async (e) => {
                    const f = e.target.files?.[0];
                    setCsvFile(f || null);
                    const type = csvImportTypes.find((t) => t.id === currentType.csvType);
                    if (f && type) {
                      const rows = await parseCsvFile(f, type);
                      setCsvRows(rows);
                    } else {
                      setCsvRows([]);
                    }
                  }}
                />
                {csvRows.length > 0 && (
                  <p className="text-sm italic mt-1">{csvRows.length} rows loaded</p>
                )}
              </div>
            )}
            {orderedComponents.map((c) => {
              const instOptions = instances.filter((i) => i.componentKey === c.key);
              const defaultList = instOptions.map((i) => i.id);
              const current = selectedInstances[c.key] !== undefined
                ? selectedInstances[c.key]
                : c.selectionMode === 'checklist'
                ? defaultList
                : '';
              const inst = c.selectionMode === 'dropdown' ? instances.find((i) => i.id === current) : null;
              return (
                <div key={c.id} className="space-y-2">
                  <label className="block text-sm mb-1">{c.label}</label>
                  {c.selectionMode === 'dropdown' && instOptions.length > 0 && (
                    <select
                      className="w-full p-2 border rounded"
                      value={current}
                      onChange={(e) =>
                        setSelectedInstances({ ...selectedInstances, [c.key]: e.target.value })
                      }
                    >
                      <option value="">Custom...</option>
                      {instOptions.map((i) => (
                        <option key={i.id} value={i.id}>{i.name}</option>
                      ))}
                    </select>
                  )}
                  {c.selectionMode === 'checklist' && instOptions.length > 0 && (
                    <TagChecklist
                      options={instOptions.map((i) => ({ id: i.id, name: i.name }))}
                      value={current}
                      onChange={(arr) => setSelectedInstances({ ...selectedInstances, [c.key]: arr })}
                      id={`check-${c.id}`}
                    />
                  )}
                  {c.selectionMode === 'random' && instOptions.length > 0 && (
                    <p className="text-sm italic">Random instance</p>
                  )}
                  {((c.selectionMode === 'dropdown' && !inst) || instOptions.length === 0) &&
                    c.attributes?.map((a) => (
                      <div key={a.key}>
                        <label className="block text-xs mb-1">{a.label}</label>
                        <input
                          className="w-full p-2 border rounded"
                          value={formData[`${c.key}.${a.key}`] || ''}
                          onChange={(e) =>
                            setFormData({ ...formData, [`${c.key}.${a.key}`]: e.target.value })
                          }
                        />
                      </div>
                    ))}
                </div>
              );
            })}
            {writeFields.map((f) => (
              <div key={f.key}>
                <label className="block text-sm mb-1">{f.label}</label>
                {f.inputType === 'textarea' ? (
                  <textarea
                    className="w-full p-2 border rounded"
                    value={formData[f.key] || ''}
                    onChange={(e) =>
                      setFormData({ ...formData, [f.key]: e.target.value })
                    }
                  />
                ) : f.inputType === 'list' ? (
                  <TagInput
                    id={`list-${f.key}`}
                    value={formData[f.key] || []}
                    onChange={(arr) =>
                      setFormData({ ...formData, [f.key]: arr })
                    }
                  />
                ) : (
                  <input
                    className="w-full p-2 border rounded"
                    type={f.inputType}
                    value={formData[f.key] || ''}
                    onChange={(e) =>
                      setFormData({ ...formData, [f.key]: e.target.value })
                    }
                  />
                )}
              </div>
            ))}
            <div className="flex items-center gap-2">
              <button type="submit" className="btn-primary">Generate</button>
              <input
                type="number"
                min="1"
                className="p-2 border rounded w-20"
                value={generateCount}
                onChange={(e) =>
                  setGenerateCount(Math.max(1, parseInt(e.target.value, 10) || 1))
                }
              />
            </div>
          </div>
        )}
      </form>
      {results.length > 0 && (
        <div className="table-container mt-6">
          <div className="relative inline-block mb-2">
            <button
              type="button"
              className="btn-secondary"
              onClick={() => setShowColumnMenu((s) => !s)}
            >
              Columns
            </button>
            {showColumnMenu && (
              <div className="absolute z-10 bg-white border rounded shadow p-2 right-0">
                {columnMeta.map((c) => (
                  <label key={c.key} className="block whitespace-nowrap">
                    <input
                      type="checkbox"
                      className="mr-1"
                      checked={visibleColumns[c.key] || false}
                      onChange={() =>
                        setVisibleColumns({
                          ...visibleColumns,
                          [c.key]: !visibleColumns[c.key],
                        })
                      }
                    />
                    {c.label}
                  </label>
                ))}
              </div>
            )}
          </div>
          <table className="ad-table min-w-full table-auto text-sm">
            <thead>
              <tr>
                <th>Recipe #</th>
                {columnMeta.map(
                  (col) =>
                    visibleColumns[col.key] && (
                      <th key={col.key}>{col.label}</th>
                    )
                )}
                <th>Assets</th>
                <th className="w-64">Generated Copy</th>
                <th></th>
              </tr>
            </thead>
            <tbody>
              {results.map((r, idx) => (
                <tr key={idx}>
                  <td className="text-center">{r.recipeNo}</td>
                  {columnMeta.map(
                    (col) =>
                      visibleColumns[col.key] && (
                        <td key={col.key}>{r.components[col.key]}</td>
                      )
                  )}
                  <td className="flex gap-1">
                    {r.assets && r.assets.length > 0 ? (
                      r.assets.map((a, i) =>
                        a.needAsset ? (
                          <span key={`na-${i}`} className="text-red-500 text-xs">
                            Need asset
                          </span>
                        ) : (
                          <a
                            key={a.id}
                            href={a.adUrl || a.firebaseUrl}
                            target="_blank"
                            rel="noopener noreferrer"
                            className="btn-secondary px-1.5 py-0.5 text-xs"
                          >
                            Image Link
                          </a>
                        )
                      )
                    ) : (
                      '-'
                    )}
                  </td>
                  <td className="whitespace-pre-wrap break-words text-[12px] relative w-64">
                    {editIdx === idx ? (
                      <>
                      <textarea
                        className="w-full p-1 border rounded text-[12px]"
                        value={r.copy}
                        onChange={(e) => {
                          const arr = [...results];
                          arr[idx].copy = e.target.value;
                          setResults(arr);
                        }}
                        spellCheck
                      />
                      <button
                        type="button"
                        className="absolute top-0 right-0 p-1 text-xs"
                        onClick={() => setEditIdx(null)}
                        aria-label="Save"
                      >
                        <FiSave />
                      </button>
                      </>
                    ) : (
                      <div className="min-h-[1.5rem] text-[12px] w-full">
                        <button
                          type="button"
                          className="absolute top-0 right-6 p-1 text-xs"
                          onClick={() => navigator.clipboard.writeText(r.copy)}
                          aria-label="Copy"
                        >
                          <FiCopy />
                        </button>
                        <button
                          type="button"
                          className="absolute top-0 right-0 p-1 text-xs"
                          onClick={() => setEditIdx(idx)}
                          aria-label="Edit"
                        >
                          <FiEdit2 />
                        </button>
                        {r.copy}
                      </div>
                    )}
                  </td>
                  <td className="text-center">
                    <button
                      type="button"
                      className="text-red-600"
                      onClick={() => {
                        setResults((prev) =>
                          prev
                            .filter((_, i) => i !== idx)
                            .map((res, i2) => ({ ...res, recipeNo: i2 + 1 }))
                        );
                      }}
                      aria-label="Delete"
                    >
                      <FiTrash />
                    </button>
                  </td>
                </tr>
              ))}
            </tbody>
          </table>
        </div>
      )}
    </div>
  );
};

const AdminRecipeSetup = () => {
  const [view, setView] = useState(VIEWS.TYPES);
  return (
    <div className="min-h-screen p-4">
      <h1 className="text-2xl mb-4">Ad Recipe Setup</h1>
      <Tabs view={view} setView={setView} />
      {view === VIEWS.TYPES && <RecipeTypes />}
      {view === VIEWS.COMPONENTS && <ComponentsView />}
      {view === VIEWS.INSTANCES && <InstancesView />}
      {view === VIEWS.CSV_IMPORTS && <CsvImportTypesView />}
      {view === VIEWS.PREVIEW && <Preview />}
    </div>
  );
};

export default AdminRecipeSetup;<|MERGE_RESOLUTION|>--- conflicted
+++ resolved
@@ -1227,22 +1227,23 @@
       parseInt(componentsData['layout.assetCount'], 10) ||
       0;
 
-    let selectedAssets = [];
-<<<<<<< HEAD
-    if (csvImportEnabled && row && row.imageUrl) {
-      selectedAssets = [{ adUrl: row.imageUrl }];
+let selectedAssets = [];
+
+if (csvImportEnabled) {
+  if (row && row.imageUrl) {
+    selectedAssets = [{ adUrl: row.imageUrl }];
+  }
+
+  if (selectedAssets.length < assetCount) {
+    while (selectedAssets.length < assetCount) {
+      selectedAssets.push({ needAsset: true });
     }
-
-    if (selectedAssets.length === 0 && assetCount > 0) {
-=======
-    if (csvImportEnabled) {
-      selectedAssets = selectCsvAssets(row, assetCount);
-    } else if (assetCount > 0) {
->>>>>>> 48f0b181
-      while (selectedAssets.length < assetCount) {
-        selectedAssets.push({ needAsset: true });
-      }
-    }
+  }
+} else if (assetCount > 0) {
+  while (selectedAssets.length < assetCount) {
+    selectedAssets.push({ needAsset: true });
+  }
+}
 
     try {
       const response = await fetch('https://api.openai.com/v1/chat/completions', {
