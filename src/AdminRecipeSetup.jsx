--- conflicted
+++ resolved
@@ -1056,39 +1056,38 @@
     });
 
     const assetCount =
-      parseInt(componentsData['layout.assetNo'], 10) ||
-      parseInt(componentsData['layout.assetCount'], 10) ||
-      0;
-<<<<<<< HEAD
-
-    const scoredAssets = assets.map((a) => {
-      let score = 0;
-      ['audience', 'angle', 'offer'].forEach((t) => {
-        const val = componentsData[t];
-        if (!val) return;
-        if (a[t] && a[t] === val) {
-          score += 2;
-        } else {
-=======
-    let matchedAssets = assets;
-    ['audience', 'angle', 'offer'].forEach((t) => {
-      const val = componentsData[t];
-      if (val) {
-        matchedAssets = matchedAssets.filter((a) => {
-          if (a[t] && a[t] === val) return true;
->>>>>>> 64a81968
-          const tagField = `${t}Tags`;
-          if (Array.isArray(a[tagField]) && a[tagField].includes(val)) {
-            score += 1;
-          }
-        }
-      });
-      if (row.tags && row.tags.length > 0) {
-        const matches = row.tags.filter((tag) => (a.tags || []).includes(tag)).length;
-        score += matches;
+  parseInt(componentsData['layout.assetNo'], 10) ||
+  parseInt(componentsData['layout.assetCount'], 10) ||
+  0;
+
+const scoredAssets = assets.map((a) => {
+  let score = 0;
+  ['audience', 'angle', 'offer'].forEach((t) => {
+    const val = componentsData[t];
+    if (!val) return;
+
+    if (a[t] && a[t] === val) {
+      score += 2;
+    } else {
+      const tagField = `${t}Tags`;
+      if (Array.isArray(a[tagField]) && a[tagField].includes(val)) {
+        score += 1;
       }
-      return { asset: a, score };
-    });
+    }
+  });
+
+  if (a.tags && row?.tags?.length > 0) {
+    const matches = row.tags.filter((tag) => a.tags.includes(tag)).length;
+    score += matches;
+  }
+
+  return { asset: a, score };
+});
+
+const topAssets = scoredAssets
+  .sort((a, b) => b.score - a.score)
+  .slice(0, assetCount);
+
 
     scoredAssets.sort((a, b) => b.score - a.score);
     let matchedAssets = scoredAssets.filter((o) => o.score > 0).map((o) => o.asset);
