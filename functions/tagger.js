import { onCall as onCallFn, HttpsError } from 'firebase-functions/v2/https';
import { onDocumentCreated } from 'firebase-functions/v2/firestore';
import { google } from 'googleapis';
import vision from '@google-cloud/vision';
import OpenAI from 'openai';
import path from 'path';
import os from 'os';
import { promises as fs } from 'fs';
import admin from 'firebase-admin';
<<<<<<< HEAD

if (!admin.apps.length) {
  admin.initializeApp();
}
=======
>>>>>>> 5905ec24

async function listImages(folderId, drive) {
  const res = await drive.files.list({
    q: `'${folderId}' in parents and mimeType contains 'image/' and trashed=false`,
    fields: 'files(id,name,webContentLink,mimeType)',
  });
  return res.data.files || [];
}

export const tagger = onCallFn({ secrets: ['OPENAI_API_KEY'], memory: '512MiB', timeoutSeconds: 300 }, async (data, context) => {
  try {
    // When invoked via a plain HTTP request the payload may be wrapped in a
    // `data` field. Support both invocation styles so the function doesn't
    // reject valid requests where the parameters are nested under `data`.
    const payload = data && typeof data === 'object' && 'data' in data ? data.data : data;
    const { driveFolderUrl, campaign } = payload || {};
    if (!driveFolderUrl || driveFolderUrl.trim() === '') {
      throw new HttpsError('invalid-argument', 'Missing driveFolderUrl');
    }
    const job = await admin.firestore().collection('taggerJobs').add({
      driveFolderUrl: driveFolderUrl.trim(),
      campaign: campaign || '',
      status: 'pending',
      createdAt: admin.firestore.FieldValue.serverTimestamp(),
      uid: context.auth?.uid || null,
    });
    return { jobId: job.id };
  } catch (err) {
    if (err instanceof HttpsError) {
      throw err;
    }
    throw new HttpsError('internal', err.message || 'Tagger failed');
  }
});

async function processJob(doc) {
  const data = doc.data();
  const { driveFolderUrl, campaign } = data;
  const match = /\/folders\/([^/?]+)/.exec(driveFolderUrl);
  if (!match) {
    await doc.ref.update({ status: 'error', error: 'Invalid driveFolderUrl' });
    return null;
  }
  const folderId = match[1];

  const auth = new google.auth.GoogleAuth({ scopes: ['https://www.googleapis.com/auth/drive.readonly'] });
  const authClient = await auth.getClient();
  const drive = google.drive({ version: 'v3', auth: authClient });
  const visionClient = new vision.ImageAnnotatorClient();
  const openai = new OpenAI({ apiKey: process.env.OPENAI_API_KEY });

  const files = await listImages(folderId, drive);
  const results = [];

  const BATCH_SIZE = 5;
  for (let i = 0; i < files.length; i += BATCH_SIZE) {
    const batch = files.slice(i, i + BATCH_SIZE);
    for (const file of batch) {
      try {
        const dest = path.join(os.tmpdir(), file.id);
        const dl = await drive.files.get({ fileId: file.id, alt: 'media' }, { responseType: 'arraybuffer' });
        await fs.writeFile(dest, Buffer.from(dl.data));
        const [visionRes] = await visionClient.labelDetection(dest);
        await fs.unlink(dest).catch(() => {});
        const labels = (visionRes.labelAnnotations || []).map(l => l.description).join(', ');
        let description = labels;
        let type = '';
        let product = '';
        try {
          const prompt = `These labels describe an asset: ${labels}. Provide a short description, asset type, and product in JSON {description, type, product}.`;
          const gpt = await openai.chat.completions.create({
            model: 'gpt-3.5-turbo',
            messages: [{ role: 'user', content: prompt }],
            temperature: 0.2,
          });
          const text = gpt.choices?.[0]?.message?.content || '';
          const parsed = JSON.parse(text);
          description = parsed.description || description;
          type = parsed.type || '';
          product = parsed.product || '';
        } catch (err) {
          console.error('OpenAI failed:', err?.message || err?.toString());
        }
        results.push({
          name: file.name,
          url: file.webContentLink,
          type,
          description,
          product,
          campaign,
        });
<<<<<<< HEAD
        const text = gpt.choices?.[0]?.message?.content || '';
const jsonMatch = text.match(/\{[\s\S]*?\}/); // match first JSON block

if (!jsonMatch) throw new Error("OpenAI did not return valid JSON");

const parsed = JSON.parse(jsonMatch[0]);
        description = parsed.description || description;
        type = parsed.type || '';
        product = parsed.product || '';
=======
>>>>>>> 5905ec24
      } catch (err) {
        console.error(`Failed to process file ${file.name}:`, err?.message || err?.toString());
      }
    }
  }

  await doc.ref.update({
    status: 'complete',
    total: files.length,
    processed: results.length,
    results,
    completedAt: admin.firestore.FieldValue.serverTimestamp(),
  });

  return null;
}

<<<<<<< HEAD
const job = await admin.firestore().collection('taggerJobs').add({
  driveFolderUrl,
  campaign,
  total: files.length,
  processed: results.length,
  createdAt: Date.now(),
});

    return {
  jobId: job.id,
  total: files.length,
  processed: results.length,
  results,
};
=======
export const processTaggerJob = onDocumentCreated('taggerJobs/{id}', async (event) => {
  try {
    return await processJob(event.data);
>>>>>>> 5905ec24
  } catch (err) {
    await event.data.ref.update({ status: 'error', error: err.message || String(err) });
    return null;
  }
});<|MERGE_RESOLUTION|>--- conflicted
+++ resolved
@@ -1,19 +1,10 @@
 import { onCall as onCallFn, HttpsError } from 'firebase-functions/v2/https';
-import { onDocumentCreated } from 'firebase-functions/v2/firestore';
 import { google } from 'googleapis';
 import vision from '@google-cloud/vision';
 import OpenAI from 'openai';
 import path from 'path';
 import os from 'os';
 import { promises as fs } from 'fs';
-import admin from 'firebase-admin';
-<<<<<<< HEAD
-
-if (!admin.apps.length) {
-  admin.initializeApp();
-}
-=======
->>>>>>> 5905ec24
 
 async function listImages(folderId, drive) {
   const res = await drive.files.list({
@@ -23,89 +14,58 @@
   return res.data.files || [];
 }
 
-export const tagger = onCallFn({ secrets: ['OPENAI_API_KEY'], memory: '512MiB', timeoutSeconds: 300 }, async (data, context) => {
+export const tagger = onCallFn({ secrets: ['OPENAI_API_KEY'], memory: '512MiB', timeoutSeconds: 300, }, async (data, context) => {
+
   try {
     // When invoked via a plain HTTP request the payload may be wrapped in a
     // `data` field. Support both invocation styles so the function doesn't
     // reject valid requests where the parameters are nested under `data`.
+  console.log('Raw data received in tagger');
     const payload = data && typeof data === 'object' && 'data' in data ? data.data : data;
+    console.log('Parsed payload:', payload);
     const { driveFolderUrl, campaign } = payload || {};
+    console.log('Tagger called with data:', { driveFolderUrl, campaign });
     if (!driveFolderUrl || driveFolderUrl.trim() === '') {
       throw new HttpsError('invalid-argument', 'Missing driveFolderUrl');
     }
-    const job = await admin.firestore().collection('taggerJobs').add({
-      driveFolderUrl: driveFolderUrl.trim(),
-      campaign: campaign || '',
-      status: 'pending',
-      createdAt: admin.firestore.FieldValue.serverTimestamp(),
-      uid: context.auth?.uid || null,
-    });
-    return { jobId: job.id };
-  } catch (err) {
-    if (err instanceof HttpsError) {
-      throw err;
+    const match = /\/folders\/([^/?]+)/.exec(driveFolderUrl);
+    if (!match) {
+      throw new HttpsError('invalid-argument', 'Invalid driveFolderUrl');
     }
-    throw new HttpsError('internal', err.message || 'Tagger failed');
-  }
-});
+    const folderId = match[1];
 
-async function processJob(doc) {
-  const data = doc.data();
-  const { driveFolderUrl, campaign } = data;
-  const match = /\/folders\/([^/?]+)/.exec(driveFolderUrl);
-  if (!match) {
-    await doc.ref.update({ status: 'error', error: 'Invalid driveFolderUrl' });
-    return null;
-  }
-  const folderId = match[1];
+    const auth = new google.auth.GoogleAuth({ scopes: ['https://www.googleapis.com/auth/drive.readonly'] });
+    const authClient = await auth.getClient();
+    const drive = google.drive({ version: 'v3', auth: authClient });
+  const visionClient = new vision.ImageAnnotatorClient();
+ const openai = new OpenAI({ apiKey: process.env.OPENAI_API_KEY });
 
-  const auth = new google.auth.GoogleAuth({ scopes: ['https://www.googleapis.com/auth/drive.readonly'] });
-  const authClient = await auth.getClient();
-  const drive = google.drive({ version: 'v3', auth: authClient });
-  const visionClient = new vision.ImageAnnotatorClient();
-  const openai = new OpenAI({ apiKey: process.env.OPENAI_API_KEY });
+const files = await listImages(folderId, drive);
+const results = [];
 
-  const files = await listImages(folderId, drive);
-  const results = [];
+const BATCH_SIZE = 5;
+for (let i = 0; i < files.length; i += BATCH_SIZE) {
+  const batch = files.slice(i, i + BATCH_SIZE);
+  console.log(`Processing batch ${i / BATCH_SIZE + 1}: ${batch.length} files`);
 
-  const BATCH_SIZE = 5;
-  for (let i = 0; i < files.length; i += BATCH_SIZE) {
-    const batch = files.slice(i, i + BATCH_SIZE);
-    for (const file of batch) {
+  for (const file of batch) {
+    try {
+      const dest = path.join(os.tmpdir(), file.id);
+      const dl = await drive.files.get({ fileId: file.id, alt: 'media' }, { responseType: 'arraybuffer' });
+      await fs.writeFile(dest, Buffer.from(dl.data));
+      const [visionRes] = await visionClient.labelDetection(dest);
+      await fs.unlink(dest).catch(() => {});
+      const labels = (visionRes.labelAnnotations || []).map(l => l.description).join(', ');
+      let description = labels;
+      let type = '';
+      let product = '';
       try {
-        const dest = path.join(os.tmpdir(), file.id);
-        const dl = await drive.files.get({ fileId: file.id, alt: 'media' }, { responseType: 'arraybuffer' });
-        await fs.writeFile(dest, Buffer.from(dl.data));
-        const [visionRes] = await visionClient.labelDetection(dest);
-        await fs.unlink(dest).catch(() => {});
-        const labels = (visionRes.labelAnnotations || []).map(l => l.description).join(', ');
-        let description = labels;
-        let type = '';
-        let product = '';
-        try {
-          const prompt = `These labels describe an asset: ${labels}. Provide a short description, asset type, and product in JSON {description, type, product}.`;
-          const gpt = await openai.chat.completions.create({
-            model: 'gpt-3.5-turbo',
-            messages: [{ role: 'user', content: prompt }],
-            temperature: 0.2,
-          });
-          const text = gpt.choices?.[0]?.message?.content || '';
-          const parsed = JSON.parse(text);
-          description = parsed.description || description;
-          type = parsed.type || '';
-          product = parsed.product || '';
-        } catch (err) {
-          console.error('OpenAI failed:', err?.message || err?.toString());
-        }
-        results.push({
-          name: file.name,
-          url: file.webContentLink,
-          type,
-          description,
-          product,
-          campaign,
+        const prompt = `These labels describe an asset: ${labels}. Provide a short description, asset type, and product in JSON {description, type, product}.`;
+        const gpt = await openai.chat.completions.create({
+          model: 'gpt-3.5-turbo',
+          messages: [{ role: 'user', content: prompt }],
+          temperature: 0.2,
         });
-<<<<<<< HEAD
         const text = gpt.choices?.[0]?.message?.content || '';
 const jsonMatch = text.match(/\{[\s\S]*?\}/); // match first JSON block
 
@@ -115,47 +75,33 @@
         description = parsed.description || description;
         type = parsed.type || '';
         product = parsed.product || '';
-=======
->>>>>>> 5905ec24
       } catch (err) {
-        console.error(`Failed to process file ${file.name}:`, err?.message || err?.toString());
+        console.error('OpenAI failed:', err?.message || err?.toString());
       }
+      results.push({
+        name: file.name,
+        url: file.webContentLink,
+        type,
+        description,
+        product,
+        campaign,
+      });
+    } catch (err) {
+      console.error(`Failed to process file ${file.name}:`, err?.message || err?.toString());
     }
   }
-
-  await doc.ref.update({
-    status: 'complete',
-    total: files.length,
-    processed: results.length,
-    results,
-    completedAt: admin.firestore.FieldValue.serverTimestamp(),
-  });
-
-  return null;
 }
 
-<<<<<<< HEAD
-const job = await admin.firestore().collection('taggerJobs').add({
-  driveFolderUrl,
-  campaign,
-  total: files.length,
-  processed: results.length,
-  createdAt: Date.now(),
-});
-
     return {
-  jobId: job.id,
   total: files.length,
   processed: results.length,
   results,
 };
-=======
-export const processTaggerJob = onDocumentCreated('taggerJobs/{id}', async (event) => {
-  try {
-    return await processJob(event.data);
->>>>>>> 5905ec24
   } catch (err) {
-    await event.data.ref.update({ status: 'error', error: err.message || String(err) });
-    return null;
+    console.error('Tagger failed:', err?.message || err?.toString());
+    if (err instanceof HttpsError) {
+      throw err;
+    }
+    throw new HttpsError('internal', err.message || 'Tagger failed');
   }
 });